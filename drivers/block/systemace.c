--- conflicted
+++ resolved
@@ -66,11 +66,7 @@
 		writeb(val >> 8, base + off + 1);
 #endif
 	} else
-<<<<<<< HEAD
-	      out16(base + off, val);
-=======
 		out16(base + off, val);
->>>>>>> d10f68ae
 }
 
 static u16 ace_readw(unsigned off)
