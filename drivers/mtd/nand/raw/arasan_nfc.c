--- conflicted
+++ resolved
@@ -1306,11 +1306,7 @@
 };
 
 U_BOOT_DRIVER(arasan_nand) = {
-<<<<<<< HEAD
-	.name = "arasan-nand",
-=======
 	.name = "arasan_nand",
->>>>>>> e93ed120
 	.id = UCLASS_MTD,
 	.of_match = arasan_nand_dt_ids,
 	.probe = arasan_probe,
