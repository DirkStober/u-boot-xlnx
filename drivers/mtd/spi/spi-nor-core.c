--- conflicted
+++ resolved
@@ -895,7 +895,6 @@
 	u8 cmd, bank_sel, upage_curr;
 	int ret;
 	struct mtd_info *mtd = &nor->mtd;
-<<<<<<< HEAD
 
 	/* Wait until previous write command is finished */
 	if (spi_nor_wait_till_ready(nor))
@@ -909,21 +908,6 @@
 	offset = offset % (u32)mtd->size;
 	bank_sel = offset >> 24;
 
-=======
-
-	/* Wait until previous write command is finished */
-	if (spi_nor_wait_till_ready(nor))
-		return 1;
-
-	if (mtd->size <= (SZ_16M << nor->shift))
-		return 0;
-	if (nor->isstacked && mtd->size <= SZ_32M)
-		return 0;
-
-	offset = offset % (u32)mtd->size;
-	bank_sel = offset >> 24;
-
->>>>>>> 907ddbc8
 	upage_curr = nor->spi->flags & SPI_XFER_U_PAGE;
 
 	if (!nor->isstacked && bank_sel == nor->bank_curr)
@@ -1047,16 +1031,6 @@
 
 	instr->state = MTD_ERASING;
 	addr_known = true;
-
-	if (nor->flash_is_locked) {
-		write_disable(nor);
-
-		if (nor->flash_is_locked(nor, addr, len) > 0) {
-			printf("offset 0x%x is protected and cannot be erased\n",
-			       addr);
-			return -EINVAL;
-		}
-	}
 
 	while (len) {
 		schedule();
@@ -1582,7 +1556,6 @@
 
 		if (nor->isparallel)
 			offset /= 2;
-<<<<<<< HEAD
 
 		if (nor->addr_width == 3) {
 #ifdef CONFIG_SPI_FLASH_BAR
@@ -1592,28 +1565,14 @@
 #endif
 		}
 
-=======
-
-		if (nor->addr_width == 3) {
-#ifdef CONFIG_SPI_FLASH_BAR
-			ret = write_bar(nor, offset);
-			if (ret < 0)
-				return log_ret(ret);
-#endif
-		}
-
->>>>>>> 907ddbc8
 		if (len < rem_bank_len)
 			read_len = len;
 		else
 			read_len = rem_bank_len;
-<<<<<<< HEAD
-=======
 
 		ret = spi_nor_wait_till_ready(nor);
 		if (ret)
 			goto read_err;
->>>>>>> 907ddbc8
 
 		ret = nor->read(nor, offset, read_len, buf);
 		if (ret == 0) {
@@ -2001,14 +1960,11 @@
 
 		page_remain = min_t(size_t, nor->page_size - page_offset,
 				    len - i);
-<<<<<<< HEAD
-=======
 
 		ret = spi_nor_wait_till_ready(nor);
 		if (ret)
 			goto write_err;
 
->>>>>>> 907ddbc8
 		write_enable(nor);
 		ret = nor->write(nor, offset, page_remain, buf + i);
 		if (ret < 0)
@@ -3091,12 +3047,8 @@
 	 * Since xSPI Page Program opcode is backward compatible with
 	 * Legacy SPI, use Legacy SPI opcode there as well.
 	 */
-<<<<<<< HEAD
-	if (CONFIG_IS_ENABLED(SPI_FLASH_DTR_ENABLE)) {
-=======
 	if (CONFIG_IS_ENABLED(SPI_FLASH_DTR_ENABLE) && info->flags & SPI_NOR_OCTAL_DTR_PP) {
 		params->hwcaps.mask |= SNOR_HWCAPS_PP_8_8_8_DTR;
->>>>>>> 907ddbc8
 		spi_nor_set_pp_settings(&params->page_programs[SNOR_CMD_PP_8_8_8_DTR],
 					SPINOR_OP_PP, SNOR_PROTO_8_8_8_DTR);
 	}
@@ -3485,7 +3437,6 @@
 	{
 		nor->erase_opcode = SPINOR_OP_SE;
 		mtd->erasesize = info->sector_size << nor->shift;
-<<<<<<< HEAD
 	}
 
 	if ((JEDEC_MFR(info) == SNOR_MFR_SST) && info->flags & SECT_4K) {
@@ -3493,15 +3444,6 @@
 		mtd->erasesize = 4096 << nor->shift;
 	}
 
-=======
-	}
-
-	if ((JEDEC_MFR(info) == SNOR_MFR_SST) && info->flags & SECT_4K) {
-		nor->erase_opcode = SPINOR_OP_BE_4K;
-		mtd->erasesize = 4096 << nor->shift;
-	}
-
->>>>>>> 907ddbc8
 	return 0;
 }
 
@@ -4293,21 +4235,14 @@
 	}
 }
 
-<<<<<<< HEAD
-static int micron_is_locked_sr(struct spi_nor *nor, loff_t ofs, uint64_t len,
-=======
 static int micron_is_unlocked_sr(struct spi_nor *nor, loff_t ofs, uint64_t len,
->>>>>>> 907ddbc8
 			       u8 sr)
 {
 	loff_t lock_offs;
 	u64 lock_len;
-<<<<<<< HEAD
-=======
 	int given_range, locked_range;
 	bool locked_value = false;
 	bool offset_value = false;
->>>>>>> 907ddbc8
 
 	ofs >>= nor->shift;
 	/* Avoid shifting of data length for size 1 */
@@ -4320,13 +4255,6 @@
 
 	micron_get_locked_range(nor, sr, &lock_offs, &lock_len);
 
-<<<<<<< HEAD
-	if (!(sr & SR_TB))
-		return (ofs + len <= lock_offs + lock_len) &&
-		       (ofs >= lock_offs);
-	else
-		return (ofs + len <= lock_offs + lock_len);
-=======
 	given_range = ofs + len;
 	locked_range = lock_offs + lock_len;
 
@@ -4340,7 +4268,6 @@
 		return !locked_value;
 
 	return !(locked_value && offset_value);
->>>>>>> 907ddbc8
 }
 
 static int micron_flash_lock(struct spi_nor *nor, loff_t ofs, uint64_t len)
@@ -4397,11 +4324,7 @@
 	return 0;
 }
 
-<<<<<<< HEAD
-static int micron_is_locked(struct spi_nor *nor, loff_t ofs, uint64_t len)
-=======
 static int micron_is_unlocked(struct spi_nor *nor, loff_t ofs, uint64_t len)
->>>>>>> 907ddbc8
 {
 	int status;
 
@@ -4409,11 +4332,7 @@
 	if (status < 0)
 		return status;
 
-<<<<<<< HEAD
-	return micron_is_locked_sr(nor, ofs, len, status);
-=======
 	return micron_is_unlocked_sr(nor, ofs, len, status);
->>>>>>> 907ddbc8
 }
 #endif /* CONFIG_SPI_FLASH_STMICRO */
 
@@ -4546,6 +4465,7 @@
 	nor->write = spi_nor_write_data;
 	nor->read_reg = spi_nor_read_reg;
 	nor->write_reg = spi_nor_write_reg;
+
 	nor->setup = spi_nor_default_setup;
 
 #ifdef CONFIG_SPI_FLASH_SOFT_RESET_ON_BOOT
@@ -4627,14 +4547,6 @@
 	}
 #endif
 
-#if defined(CONFIG_SPI_FLASH_STMICRO)
-	if (JEDEC_MFR(info) == SNOR_MFR_ST) {
-		nor->flash_lock = micron_flash_lock;
-		nor->flash_unlock = micron_flash_unlock;
-		nor->flash_is_locked = micron_is_locked;
-	}
-#endif
-
 #ifdef CONFIG_SPI_FLASH_SST
 	/*
 	 * sst26 series block protection implementation differs from other
