--- conflicted
+++ resolved
@@ -17,7 +17,6 @@
 #define CQSPI_DECODER_MAX_CS		16
 #define CQSPI_READ_CAPTURE_MAX_DELAY	16
 
-<<<<<<< HEAD
 #define CQSPI_SINGLE_FLASH			0
 #define CQSPI_DUAL_STACKED_FLASH		1
 
@@ -36,8 +35,9 @@
 
 #define CQSPI_STIG_DATA_LEN_MAX                 8
 
-#define CQSPI_DUMMY_CLKS_PER_BYTE               8
+#define CQSPI_DUMMY_CLKS_PER_BYTE		8
 #define CQSPI_DUMMY_BYTES_MAX                   4
+#define CQSPI_DUMMY_CLKS_MAX			31
 
 /****************************************************************************
  * Controller's configuration and status register (offset from QSPI_BASE)
@@ -54,6 +54,8 @@
 #define CQSPI_REG_CONFIG_DTR_PROT_EN_MASK       BIT(24)
 #define CQSPI_REG_CONFIG_CHIPSELECT_LSB         10
 #define CQSPI_REG_CONFIG_BAUD_LSB               19
+#define CQSPI_REG_CONFIG_DTR_PROTO		BIT(24)
+#define CQSPI_REG_CONFIG_DUAL_OPCODE		BIT(30)
 #define CQSPI_REG_CONFIG_IDLE_LSB               31
 #define CQSPI_REG_CONFIG_CHIPSELECT_MASK        0xF
 #define CQSPI_REG_CONFIG_BAUD_MASK              0xF
@@ -72,6 +74,7 @@
 
 #define CQSPI_REG_WR_INSTR                      0x08
 #define CQSPI_REG_WR_INSTR_OPCODE_LSB           0
+#define CQSPI_REG_WR_INSTR_TYPE_ADDR_LSB	12
 #define CQSPI_REG_WR_INSTR_TYPE_DATA_LSB	16
 
 #define CQSPI_REG_DELAY                         0x0C
@@ -109,6 +112,9 @@
 #define CQSPI_REG_SDRAMLEVEL_WR_LSB             16
 #define CQSPI_REG_SDRAMLEVEL_RD_MASK            0xFFFF
 #define CQSPI_REG_SDRAMLEVEL_WR_MASK            0xFFFF
+
+#define CQSPI_REG_WR_COMPLETION_CTRL		0x38
+#define CQSPI_REG_WR_DISABLE_AUTO_POLL		BIT(14)
 
 #define CQSPI_REG_IRQSTATUS                     0x40
 #define CQSPI_REG_IRQMASK                       0x44
@@ -156,6 +162,11 @@
 #define CQSPI_REG_CMDWRITEDATALOWER             0xA8
 #define CQSPI_REG_CMDWRITEDATAUPPER             0xAC
 
+#define CQSPI_REG_OP_EXT_LOWER			0xE0
+#define CQSPI_REG_OP_EXT_READ_LSB		24
+#define CQSPI_REG_OP_EXT_WRITE_LSB		16
+#define CQSPI_REG_OP_EXT_STIG_LSB		0
+
 #define CQSPI_REG_PHY_CONFIG                    0xB4
 #define CQSPI_REG_PHY_CONFIG_RESET_FLD_MASK     0x40000000
 
@@ -192,10 +203,7 @@
 	(((readl(reg_base + CQSPI_REG_SDRAMLEVEL)) >>	\
 	CQSPI_REG_SDRAMLEVEL_WR_LSB) & CQSPI_REG_SDRAMLEVEL_WR_MASK)
 
-struct cadence_spi_platdata {
-=======
 struct cadence_spi_plat {
->>>>>>> ade37460
 	unsigned int	ref_clk_hz;
 	unsigned int	max_hz;
 	void		*regbase;
@@ -216,17 +224,14 @@
 	u32		tsd2d_ns;
 	u32		tchsh_ns;
 	u32		tslch_ns;
-<<<<<<< HEAD
 	bool		is_dma;
 	int		is_dual;
-=======
 
 	/* Transaction protocol parameters. */
 	u8		inst_width;
 	u8		addr_width;
 	u8		data_width;
 	bool		dtr;
->>>>>>> ade37460
 };
 
 struct cadence_spi_priv {
@@ -282,10 +287,10 @@
 void cadence_qspi_apb_enter_xip(void *reg_base, char xip_dummy);
 void cadence_qspi_apb_readdata_capture(void *reg_base,
 	unsigned int bypass, unsigned int delay);
-int cadence_qspi_apb_dma_read(struct cadence_spi_platdata *plat,
+int cadence_qspi_apb_dma_read(struct cadence_spi_plat *plat,
 			      unsigned int n_rx, u8 *rxbuf);
 int cadence_qspi_apb_exec_flash_cmd(void *reg_base, unsigned int reg);
-int cadence_qspi_apb_wait_for_dma_cmplt(struct cadence_spi_platdata *plat);
+int cadence_qspi_apb_wait_for_dma_cmplt(struct cadence_spi_plat *plat);
 int cadence_spi_versal_flash_reset(struct udevice *dev);
 void cadence_qspi_apb_enable_linear_mode(bool enable);
 
