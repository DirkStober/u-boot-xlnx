--- conflicted
+++ resolved
@@ -186,8 +186,6 @@
 
 	/* Reset ospi flash device */
 	return cadence_spi_versal_flash_reset(bus);
-<<<<<<< HEAD
-=======
 }
 
 static int cadence_spi_remove(struct udevice *dev)
@@ -195,7 +193,6 @@
 	struct cadence_spi_priv *priv = dev_get_priv(dev);
 
 	return reset_release_bulk(&priv->resets);
->>>>>>> 3414936b
 }
 
 static int cadence_spi_set_mode(struct udevice *bus, uint mode)
@@ -323,15 +320,6 @@
 
 	plat->regbase = (void *)devfdt_get_addr_index(bus, 0);
 	plat->ahbbase = (void *)devfdt_get_addr_index(bus, 1);
-<<<<<<< HEAD
-	plat->is_decoded_cs = fdtdec_get_bool(blob, node, "cdns,is-decoded-cs");
-	plat->fifo_depth = fdtdec_get_uint(blob, node, "cdns,fifo-depth", 128);
-	plat->fifo_width = fdtdec_get_uint(blob, node, "cdns,fifo-width", 4);
-	plat->trigger_address = fdtdec_get_uint(blob, node,
-						"cdns,trigger-address", 0);
-	plat->is_dma = fdtdec_get_bool(blob, node, "cdns,is-dma");
-	plat->stg_pgm = fdtdec_get_bool(blob, node, "cdns,is-stig-pgm");
-=======
 	plat->is_decoded_cs = dev_read_bool(bus, "cdns,is-decoded-cs");
 	plat->fifo_depth = dev_read_u32_default(bus, "cdns,fifo-depth", 128);
 	plat->fifo_width = dev_read_u32_default(bus, "cdns,fifo-width", 4);
@@ -340,7 +328,6 @@
 						     0);
 	plat->is_dma = dev_read_bool(bus, "cdns,is-dma");
 	plat->stg_pgm = dev_read_bool(bus, "cdns,is-stig-pgm");
->>>>>>> 3414936b
 
 	/* All other paramters are embedded in the child node */
 	subnode = dev_read_first_subnode(bus);
@@ -409,9 +396,6 @@
 	.priv_auto_alloc_size = sizeof(struct cadence_spi_priv),
 	.probe = cadence_spi_probe,
 	.child_pre_probe = cadence_spi_child_pre_probe,
-<<<<<<< HEAD
-=======
 	.remove = cadence_spi_remove,
 	.flags = DM_FLAG_OS_PREPARE,
->>>>>>> 3414936b
 };