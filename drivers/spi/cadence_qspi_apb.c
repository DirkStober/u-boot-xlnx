--- conflicted
+++ resolved
@@ -38,175 +38,22 @@
 #include <malloc.h>
 #include "cadence_qspi.h"
 
-<<<<<<< HEAD
 __weak int spi_nor_wait_till_ready(struct spi_nor *nor)
 {
 	return 0;
 }
 
-__weak int cadence_qspi_apb_dma_read(struct cadence_spi_platdata *plat,
+__weak int cadence_qspi_apb_dma_read(struct cadence_spi_plat *plat,
 				     unsigned int n_rx, u8 *rxbuf)
 {
 	return 0;
 }
 
 __weak
-int cadence_qspi_apb_wait_for_dma_cmplt(struct cadence_spi_platdata *plat)
-{
-	return 0;
-}
-=======
-#define CQSPI_REG_POLL_US			1 /* 1us */
-#define CQSPI_REG_RETRY				10000
-#define CQSPI_POLL_IDLE_RETRY			3
-
-/* Transfer mode */
-#define CQSPI_INST_TYPE_SINGLE			0
-#define CQSPI_INST_TYPE_DUAL			1
-#define CQSPI_INST_TYPE_QUAD			2
-#define CQSPI_INST_TYPE_OCTAL			3
-
-#define CQSPI_STIG_DATA_LEN_MAX			8
-
-#define CQSPI_DUMMY_CLKS_PER_BYTE		8
-#define CQSPI_DUMMY_CLKS_MAX			31
-
-/****************************************************************************
- * Controller's configuration and status register (offset from QSPI_BASE)
- ****************************************************************************/
-#define	CQSPI_REG_CONFIG			0x00
-#define	CQSPI_REG_CONFIG_ENABLE			BIT(0)
-#define	CQSPI_REG_CONFIG_CLK_POL		BIT(1)
-#define	CQSPI_REG_CONFIG_CLK_PHA		BIT(2)
-#define	CQSPI_REG_CONFIG_DIRECT			BIT(7)
-#define	CQSPI_REG_CONFIG_DECODE			BIT(9)
-#define	CQSPI_REG_CONFIG_XIP_IMM		BIT(18)
-#define	CQSPI_REG_CONFIG_CHIPSELECT_LSB		10
-#define	CQSPI_REG_CONFIG_BAUD_LSB		19
-#define CQSPI_REG_CONFIG_DTR_PROTO		BIT(24)
-#define CQSPI_REG_CONFIG_DUAL_OPCODE		BIT(30)
-#define	CQSPI_REG_CONFIG_IDLE_LSB		31
-#define	CQSPI_REG_CONFIG_CHIPSELECT_MASK	0xF
-#define	CQSPI_REG_CONFIG_BAUD_MASK		0xF
-
-#define	CQSPI_REG_RD_INSTR			0x04
-#define	CQSPI_REG_RD_INSTR_OPCODE_LSB		0
-#define	CQSPI_REG_RD_INSTR_TYPE_INSTR_LSB	8
-#define	CQSPI_REG_RD_INSTR_TYPE_ADDR_LSB	12
-#define	CQSPI_REG_RD_INSTR_TYPE_DATA_LSB	16
-#define	CQSPI_REG_RD_INSTR_MODE_EN_LSB		20
-#define	CQSPI_REG_RD_INSTR_DUMMY_LSB		24
-#define	CQSPI_REG_RD_INSTR_TYPE_INSTR_MASK	0x3
-#define	CQSPI_REG_RD_INSTR_TYPE_ADDR_MASK	0x3
-#define	CQSPI_REG_RD_INSTR_TYPE_DATA_MASK	0x3
-#define	CQSPI_REG_RD_INSTR_DUMMY_MASK		0x1F
-
-#define	CQSPI_REG_WR_INSTR			0x08
-#define	CQSPI_REG_WR_INSTR_OPCODE_LSB		0
-#define CQSPI_REG_WR_INSTR_TYPE_ADDR_LSB	12
-#define	CQSPI_REG_WR_INSTR_TYPE_DATA_LSB	16
-
-#define	CQSPI_REG_DELAY				0x0C
-#define	CQSPI_REG_DELAY_TSLCH_LSB		0
-#define	CQSPI_REG_DELAY_TCHSH_LSB		8
-#define	CQSPI_REG_DELAY_TSD2D_LSB		16
-#define	CQSPI_REG_DELAY_TSHSL_LSB		24
-#define	CQSPI_REG_DELAY_TSLCH_MASK		0xFF
-#define	CQSPI_REG_DELAY_TCHSH_MASK		0xFF
-#define	CQSPI_REG_DELAY_TSD2D_MASK		0xFF
-#define	CQSPI_REG_DELAY_TSHSL_MASK		0xFF
-
-#define	CQSPI_REG_RD_DATA_CAPTURE		0x10
-#define	CQSPI_REG_RD_DATA_CAPTURE_BYPASS	BIT(0)
-#define	CQSPI_REG_RD_DATA_CAPTURE_DELAY_LSB	1
-#define	CQSPI_REG_RD_DATA_CAPTURE_DELAY_MASK	0xF
-
-#define	CQSPI_REG_SIZE				0x14
-#define	CQSPI_REG_SIZE_ADDRESS_LSB		0
-#define	CQSPI_REG_SIZE_PAGE_LSB			4
-#define	CQSPI_REG_SIZE_BLOCK_LSB		16
-#define	CQSPI_REG_SIZE_ADDRESS_MASK		0xF
-#define	CQSPI_REG_SIZE_PAGE_MASK		0xFFF
-#define	CQSPI_REG_SIZE_BLOCK_MASK		0x3F
-
-#define	CQSPI_REG_SRAMPARTITION			0x18
-#define	CQSPI_REG_INDIRECTTRIGGER		0x1C
-
-#define	CQSPI_REG_REMAP				0x24
-#define	CQSPI_REG_MODE_BIT			0x28
-
-#define	CQSPI_REG_SDRAMLEVEL			0x2C
-#define	CQSPI_REG_SDRAMLEVEL_RD_LSB		0
-#define	CQSPI_REG_SDRAMLEVEL_WR_LSB		16
-#define	CQSPI_REG_SDRAMLEVEL_RD_MASK		0xFFFF
-#define	CQSPI_REG_SDRAMLEVEL_WR_MASK		0xFFFF
-
-#define CQSPI_REG_WR_COMPLETION_CTRL		0x38
-#define CQSPI_REG_WR_DISABLE_AUTO_POLL		BIT(14)
-
-#define	CQSPI_REG_IRQSTATUS			0x40
-#define	CQSPI_REG_IRQMASK			0x44
-
-#define	CQSPI_REG_INDIRECTRD			0x60
-#define	CQSPI_REG_INDIRECTRD_START		BIT(0)
-#define	CQSPI_REG_INDIRECTRD_CANCEL		BIT(1)
-#define	CQSPI_REG_INDIRECTRD_INPROGRESS		BIT(2)
-#define	CQSPI_REG_INDIRECTRD_DONE		BIT(5)
-
-#define	CQSPI_REG_INDIRECTRDWATERMARK		0x64
-#define	CQSPI_REG_INDIRECTRDSTARTADDR		0x68
-#define	CQSPI_REG_INDIRECTRDBYTES		0x6C
-
-#define	CQSPI_REG_CMDCTRL			0x90
-#define	CQSPI_REG_CMDCTRL_EXECUTE		BIT(0)
-#define	CQSPI_REG_CMDCTRL_INPROGRESS		BIT(1)
-#define	CQSPI_REG_CMDCTRL_DUMMY_LSB		7
-#define	CQSPI_REG_CMDCTRL_WR_BYTES_LSB		12
-#define	CQSPI_REG_CMDCTRL_WR_EN_LSB		15
-#define	CQSPI_REG_CMDCTRL_ADD_BYTES_LSB		16
-#define	CQSPI_REG_CMDCTRL_ADDR_EN_LSB		19
-#define	CQSPI_REG_CMDCTRL_RD_BYTES_LSB		20
-#define	CQSPI_REG_CMDCTRL_RD_EN_LSB		23
-#define	CQSPI_REG_CMDCTRL_OPCODE_LSB		24
-#define	CQSPI_REG_CMDCTRL_DUMMY_MASK		0x1F
-#define	CQSPI_REG_CMDCTRL_WR_BYTES_MASK		0x7
-#define	CQSPI_REG_CMDCTRL_ADD_BYTES_MASK	0x3
-#define	CQSPI_REG_CMDCTRL_RD_BYTES_MASK		0x7
-#define	CQSPI_REG_CMDCTRL_OPCODE_MASK		0xFF
-
-#define	CQSPI_REG_INDIRECTWR			0x70
-#define	CQSPI_REG_INDIRECTWR_START		BIT(0)
-#define	CQSPI_REG_INDIRECTWR_CANCEL		BIT(1)
-#define	CQSPI_REG_INDIRECTWR_INPROGRESS		BIT(2)
-#define	CQSPI_REG_INDIRECTWR_DONE		BIT(5)
-
-#define	CQSPI_REG_INDIRECTWRWATERMARK		0x74
-#define	CQSPI_REG_INDIRECTWRSTARTADDR		0x78
-#define	CQSPI_REG_INDIRECTWRBYTES		0x7C
-
-#define	CQSPI_REG_CMDADDRESS			0x94
-#define	CQSPI_REG_CMDREADDATALOWER		0xA0
-#define	CQSPI_REG_CMDREADDATAUPPER		0xA4
-#define	CQSPI_REG_CMDWRITEDATALOWER		0xA8
-#define	CQSPI_REG_CMDWRITEDATAUPPER		0xAC
-
-#define CQSPI_REG_OP_EXT_LOWER			0xE0
-#define CQSPI_REG_OP_EXT_READ_LSB		24
-#define CQSPI_REG_OP_EXT_WRITE_LSB		16
-#define CQSPI_REG_OP_EXT_STIG_LSB		0
-
-#define CQSPI_REG_IS_IDLE(base)					\
-	((readl(base + CQSPI_REG_CONFIG) >>		\
-		CQSPI_REG_CONFIG_IDLE_LSB) & 0x1)
-
-#define CQSPI_GET_RD_SRAM_LEVEL(reg_base)			\
-	(((readl(reg_base + CQSPI_REG_SDRAMLEVEL)) >>	\
-	CQSPI_REG_SDRAMLEVEL_RD_LSB) & CQSPI_REG_SDRAMLEVEL_RD_MASK)
-
-#define CQSPI_GET_WR_SRAM_LEVEL(reg_base)			\
-	(((readl(reg_base + CQSPI_REG_SDRAMLEVEL)) >>	\
-	CQSPI_REG_SDRAMLEVEL_WR_LSB) & CQSPI_REG_SDRAMLEVEL_WR_MASK)
->>>>>>> ade37460
+int cadence_qspi_apb_wait_for_dma_cmplt(struct cadence_spi_plat *plat)
+{
+	return 0;
+}
 
 void cadence_qspi_apb_controller_enable(void *reg_base)
 {
@@ -1075,10 +922,6 @@
 	const void *buf = op->data.buf.out;
 	size_t len = op->data.nbytes;
 
-<<<<<<< HEAD
-	cadence_qspi_apb_enable_linear_mode(true);
-	if (plat->use_dac_mode && (to + len < plat->ahbsize)) {
-=======
 	/*
 	 * Some flashes like the Cypress Semper flash expect a dummy 4-byte
 	 * address (all 0s) with the read status register command in DTR mode.
@@ -1087,8 +930,8 @@
 	 * mode. So, we can not use direct mode when in DTR mode for writing
 	 * data.
 	 */
+	cadence_qspi_apb_enable_linear_mode(true); //Ashok: check
 	if (!plat->dtr && plat->use_dac_mode && (to + len < plat->ahbsize)) {
->>>>>>> ade37460
 		memcpy_toio(plat->ahbbase + to, buf, len);
 		if (!cadence_qspi_wait_idle(plat->regbase))
 			return -EIO;
