--- conflicted
+++ resolved
@@ -38,26 +38,6 @@
 #include <malloc.h>
 #include "cadence_qspi.h"
 
-<<<<<<< HEAD
-__weak int spi_nor_wait_till_ready(struct spi_nor *nor)
-{
-	return 0;
-}
-
-__weak int cadence_qspi_apb_dma_read(struct cadence_spi_priv *priv,
-				     unsigned int n_rx, u8 *rxbuf)
-{
-	return 0;
-}
-
-__weak
-int cadence_qspi_apb_wait_for_dma_cmplt(struct cadence_spi_priv *priv)
-{
-	return 0;
-}
-
-=======
->>>>>>> 907ddbc8
 __weak void cadence_qspi_apb_enable_linear_mode(bool enable)
 {
 	return;
@@ -371,8 +351,6 @@
 
 	/* Indirect mode configurations */
 	writel(priv->fifo_depth / 2, priv->regbase + CQSPI_REG_SRAMPARTITION);
-<<<<<<< HEAD
-=======
 
 	/* Program read watermark -- 1/2 of the FIFO. */
 	writel(priv->fifo_depth * priv->fifo_width / 2,
@@ -381,7 +359,6 @@
 	/* Program write watermark -- 1/8 of the FIFO. */
 	writel(priv->fifo_depth * priv->fifo_width / 8,
 	       priv->regbase + CQSPI_REG_INDIRECTWRWATERMARK);
->>>>>>> 907ddbc8
 
 	/* Disable all interrupts */
 	writel(0, priv->regbase + CQSPI_REG_IRQMASK);
@@ -395,13 +372,10 @@
 
 	writel(reg, priv->regbase + CQSPI_REG_CONFIG);
 
-<<<<<<< HEAD
-=======
 	if (IS_ENABLED(CONFIG_ARCH_VERSAL) &&
 	    priv->ref_clk_hz >= TAP_GRAN_SEL_MIN_FREQ)
 		writel(1, priv->regbase + CQSPI_REG_ECO);
 
->>>>>>> 907ddbc8
 	cadence_qspi_apb_controller_enable(priv->regbase);
 }
 
@@ -619,11 +593,7 @@
 	}
 
 	reg = cadence_qspi_calc_rdreg(priv);
-<<<<<<< HEAD
-	writel(reg, reg_base + CQSPI_REG_WR_INSTR);
-=======
 	writel(reg, reg_base + CQSPI_REG_RD_INSTR);
->>>>>>> 907ddbc8
 
 	if (priv->dtr)
 		opcode = op->cmd.opcode >> 8;
@@ -816,10 +786,7 @@
 	size_t len = op->data.nbytes;
 
 	cadence_qspi_apb_enable_linear_mode(true);
-<<<<<<< HEAD
-=======
-
->>>>>>> 907ddbc8
+
 	if (priv->use_dac_mode && (from + len < priv->ahbsize)) {
 		if (len < 256 ||
 		    dma_memcpy(buf, priv->ahbbase + from, len) < 0) {
@@ -933,19 +900,12 @@
 	while (remaining > 0) {
 		write_bytes = remaining > page_size ? page_size : remaining;
 		writesl(priv->ahbbase, bb_txbuf, write_bytes >> 2);
-<<<<<<< HEAD
-		if (write_bytes % 4)
-			writesb(priv->ahbbase,
-				bb_txbuf + rounddown(write_bytes, 4),
-				write_bytes % 4);
-=======
 		if (write_bytes % 4) {
 			unsigned int temp = 0xffffffff;
 
 			memcpy(&temp, bb_txbuf + rounddown(write_bytes, 4), write_bytes % 4);
 			writel(temp, priv->ahbbase);
 		}
->>>>>>> 907ddbc8
 
 		ret = wait_for_bit_le32(priv->regbase + CQSPI_REG_SDRAMLEVEL,
 					CQSPI_REG_SDRAMLEVEL_WR_MASK <<
