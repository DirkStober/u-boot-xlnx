// SPDX-License-Identifier: GPL-2.0+
/*
 * (C) Copyright 2014 - 2018 Xilinx
 *
 * Xilinx ZynqMP Generic Quad-SPI(QSPI) controller driver(master mode only)
 */

#include <common.h>
#include <cpu_func.h>
#include <log.h>
#include <asm/arch/sys_proto.h>
#include <asm/cache.h>
#include <asm/io.h>
#include <clk.h>
#include <dm.h>
#include <malloc.h>
#include <memalign.h>
#include <spi.h>
#include <spi-mem.h>
#include <spi_flash.h>
#include <ubi_uboot.h>
#include <wait_bit.h>
<<<<<<< HEAD
=======
#include <dm/device_compat.h>
#include <linux/bitops.h>
#include <linux/err.h>
>>>>>>> e93ed120
#include <linux/mtd/spi-nor.h>
#include "../mtd/spi/sf_internal.h"
#include <zynqmp_firmware.h>

#define GQSPI_GFIFO_STRT_MODE_MASK	BIT(29)
#define GQSPI_CONFIG_MODE_EN_MASK	(3 << 30)
#define GQSPI_CONFIG_DMA_MODE		(2 << 30)
#define GQSPI_CONFIG_CPHA_MASK		BIT(2)
#define GQSPI_CONFIG_CPOL_MASK		BIT(1)

/*
 * QSPI Interrupt Registers bit Masks
 *
 * All the four interrupt registers (Status/Mask/Enable/Disable) have the same
 * bit definitions.
 */
#define GQSPI_IXR_TXNFULL_MASK		0x00000004 /* QSPI TX FIFO Overflow */
#define GQSPI_IXR_TXFULL_MASK		0x00000008 /* QSPI TX FIFO is full */
#define GQSPI_IXR_RXNEMTY_MASK		0x00000010 /* QSPI RX FIFO Not Empty */
#define GQSPI_IXR_GFEMTY_MASK		0x00000080 /* QSPI Generic FIFO Empty */
#define GQSPI_IXR_GFNFULL_MASK		0x00000200 /* QSPI GENFIFO not full */
#define GQSPI_IXR_ALL_MASK		(GQSPI_IXR_TXNFULL_MASK | \
					 GQSPI_IXR_RXNEMTY_MASK)

/*
 * QSPI Enable Register bit Masks
 *
 * This register is used to enable or disable the QSPI controller
 */
#define GQSPI_ENABLE_ENABLE_MASK	0x00000001 /* QSPI Enable Bit Mask */

#define GQSPI_GFIFO_LOW_BUS		BIT(14)
#define GQSPI_GFIFO_CS_LOWER		BIT(12)
#define GQSPI_GFIFO_UP_BUS		BIT(15)
#define GQSPI_GFIFO_CS_UPPER		BIT(13)
#define GQSPI_SPI_MODE_QSPI		(3 << 10)
#define GQSPI_SPI_MODE_SPI		BIT(10)
#define GQSPI_SPI_MODE_DUAL_SPI		(2 << 10)
#define GQSPI_IMD_DATA_CS_ASSERT	5
#define GQSPI_IMD_DATA_CS_DEASSERT	5
#define GQSPI_GFIFO_TX			BIT(16)
#define GQSPI_GFIFO_RX			BIT(17)
#define GQSPI_GFIFO_STRIPE_MASK		BIT(18)
#define GQSPI_GFIFO_IMD_MASK		0xFF
#define GQSPI_GFIFO_EXP_MASK		BIT(9)
#define GQSPI_GFIFO_DATA_XFR_MASK	BIT(8)
#define GQSPI_STRT_GEN_FIFO		BIT(28)
#define GQSPI_GEN_FIFO_STRT_MOD		BIT(29)
#define GQSPI_GFIFO_WP_HOLD		BIT(19)
#define GQSPI_BAUD_DIV_MASK		(7 << 3)
#define GQSPI_DFLT_BAUD_RATE_DIV	BIT(3)
#define GQSPI_GFIFO_ALL_INT_MASK	0xFBE
#define GQSPI_DMA_DST_I_STS_DONE	BIT(1)
#define GQSPI_DMA_DST_I_STS_MASK	0xFE
#define MODEBITS			0x6

#define GQSPI_GFIFO_SELECT		BIT(0)

#define GQSPI_FIFO_THRESHOLD		1
#define GQSPI_GENFIFO_THRESHOLD		31

#define SPI_XFER_ON_BOTH		0
#define SPI_XFER_ON_LOWER		1
#define SPI_XFER_ON_UPPER		2

#define GQSPI_DMA_ALIGN			0x4
#define GQSPI_MAX_BAUD_RATE_VAL		7
#define GQSPI_DFLT_BAUD_RATE_VAL	2

#define GQSPI_TIMEOUT			100000000

#define GQSPI_BAUD_DIV_SHIFT		2
#define GQSPI_LPBK_DLY_ADJ_LPBK_SHIFT	5
#define GQSPI_LPBK_DLY_ADJ_DLY_1	0x1
#define GQSPI_LPBK_DLY_ADJ_DLY_1_SHIFT	3
#define GQSPI_LPBK_DLY_ADJ_DLY_0	0x3
#define GQSPI_USE_DATA_DLY		0x1
#define GQSPI_USE_DATA_DLY_SHIFT	31
#define GQSPI_DATA_DLY_ADJ_VALUE	0x2
#define GQSPI_DATA_DLY_ADJ_SHIFT	28
#define TAP_DLY_BYPASS_LQSPI_RX_VALUE	0x1
#define TAP_DLY_BYPASS_LQSPI_RX_SHIFT	2
#define GQSPI_DATA_DLY_ADJ_OFST		0x000001F8
<<<<<<< HEAD
#if !defined(CONFIG_ARCH_VERSAL)
#define IOU_TAPDLY_BYPASS_OFST		0xFF180390
#else
#define IOU_TAPDLY_BYPASS_OFST		0xF103003C
#define GQSPI_FREQ_37_5MHZ		37500000
#endif
=======
#define IOU_TAPDLY_BYPASS_OFST !IS_ENABLED(CONFIG_ARCH_VERSAL) ? \
				0xFF180390 : 0xF103003C
>>>>>>> e93ed120
#define GQSPI_LPBK_DLY_ADJ_LPBK_MASK	0x00000020
#define GQSPI_FREQ_37_5MHZ		37500000
#define GQSPI_FREQ_40MHZ		40000000
#define GQSPI_FREQ_100MHZ		100000000
#define GQSPI_FREQ_150MHZ		150000000
#define IOU_TAPDLY_BYPASS_MASK		0x7

#define GQSPI_REG_OFFSET		0x100
#define GQSPI_DMA_REG_OFFSET		0x800

#define GQSPI_SELECT_MODE_SPI           0x1
#define GQSPI_SELECT_MODE_DUALSPI       0x2
#define GQSPI_SELECT_MODE_QUADSPI       0x4

/* QSPI register offsets */
struct zynqmp_qspi_regs {
	u32 confr;	/* 0x00 */
	u32 isr;	/* 0x04 */
	u32 ier;	/* 0x08 */
	u32 idisr;	/* 0x0C */
	u32 imaskr;	/* 0x10 */
	u32 enbr;	/* 0x14 */
	u32 dr;		/* 0x18 */
	u32 txd0r;	/* 0x1C */
	u32 drxr;	/* 0x20 */
	u32 sicr;	/* 0x24 */
	u32 txftr;	/* 0x28 */
	u32 rxftr;	/* 0x2C */
	u32 gpior;	/* 0x30 */
	u32 reserved0;	/* 0x34 */
	u32 lpbkdly;	/* 0x38 */
	u32 reserved1;	/* 0x3C */
	u32 genfifo;	/* 0x40 */
	u32 gqspisel;	/* 0x44 */
	u32 reserved2;	/* 0x48 */
	u32 gqfifoctrl;	/* 0x4C */
	u32 gqfthr;	/* 0x50 */
	u32 gqpollcfg;	/* 0x54 */
	u32 gqpollto;	/* 0x58 */
	u32 gqxfersts;	/* 0x5C */
	u32 gqfifosnap;	/* 0x60 */
	u32 gqrxcpy;	/* 0x64 */
	u32 reserved3[36];	/* 0x68 */
	u32 gqspidlyadj;	/* 0xF8 */
};

struct zynqmp_qspi_dma_regs {
	u32 dmadst;	/* 0x00 */
	u32 dmasize;	/* 0x04 */
	u32 dmasts;	/* 0x08 */
	u32 dmactrl;	/* 0x0C */
	u32 reserved0;	/* 0x10 */
	u32 dmaisr;	/* 0x14 */
	u32 dmaier;	/* 0x18 */
	u32 dmaidr;	/* 0x1C */
	u32 dmaimr;	/* 0x20 */
	u32 dmactrl2;	/* 0x24 */
	u32 dmadstmsb;	/* 0x28 */
};

DECLARE_GLOBAL_DATA_PTR;

struct zynqmp_qspi_platdata {
	struct zynqmp_qspi_regs *regs;
	struct zynqmp_qspi_dma_regs *dma_regs;
	u32 frequency;
	u32 speed_hz;
	unsigned int is_dual;
	unsigned int io_mode;
};

struct zynqmp_qspi_priv {
	struct zynqmp_qspi_regs *regs;
	struct zynqmp_qspi_dma_regs *dma_regs;
	const void *tx_buf;
	void *rx_buf;
	unsigned int tx_nbits;
	unsigned int rx_nbits;
	unsigned int len;
	int bytes_to_transfer;
	int bytes_to_receive;
	unsigned int is_inst;
	unsigned int is_dual;
	unsigned int u_page;
	unsigned int bus;
	unsigned int stripe;
	unsigned int cs_change:1;
	unsigned int dummy_bytes;
	unsigned int tx_rx_mode;
	unsigned int io_mode;
};

static u8 last_cmd;

static int zynqmp_qspi_ofdata_to_platdata(struct udevice *bus)
{
	struct zynqmp_qspi_platdata *plat = bus->platdata;
	int is_dual;

	debug("%s\n", __func__);

	plat->regs = (struct zynqmp_qspi_regs *)(dev_read_addr(bus) +
						 GQSPI_REG_OFFSET);
	plat->dma_regs = (struct zynqmp_qspi_dma_regs *)
			  (dev_read_addr(bus) + GQSPI_DMA_REG_OFFSET);

	is_dual = fdtdec_get_int(gd->fdt_blob, dev_of_offset(bus), "is-dual", -1);
	if (is_dual < 0)
		plat->is_dual = SF_SINGLE_FLASH;
	else if (is_dual == 1)
		plat->is_dual = SF_DUAL_PARALLEL_FLASH;
	else
		if (fdtdec_get_int(gd->fdt_blob, dev_of_offset(bus),
				   "is-stacked", -1) < 0)
			plat->is_dual = SF_SINGLE_FLASH;
		else
			plat->is_dual = SF_DUAL_STACKED_FLASH;

	plat->io_mode = fdtdec_get_bool(gd->fdt_blob, dev_of_offset(bus),
					"has-io-mode");

<<<<<<< HEAD
	is_dual = fdtdec_get_int(gd->fdt_blob, dev_of_offset(bus), "is-dual", -1);
	if (is_dual < 0)
		plat->is_dual = SF_SINGLE_FLASH;
	else if (is_dual == 1)
		plat->is_dual = SF_DUAL_PARALLEL_FLASH;
	else
		if (fdtdec_get_int(gd->fdt_blob, dev_of_offset(bus),
				   "is-stacked", -1) < 0)
			plat->is_dual = SF_SINGLE_FLASH;
		else
			plat->is_dual = SF_DUAL_STACKED_FLASH;

	plat->io_mode = fdtdec_get_bool(gd->fdt_blob, dev_of_offset(bus),
					"has-io-mode");

=======
	plat->io_mode = dev_read_bool(bus, "has-io-mode");
>>>>>>> e93ed120
	return 0;
}

static void zynqmp_qspi_init_hw(struct zynqmp_qspi_priv *priv)
{
	u32 config_reg;
	struct zynqmp_qspi_regs *regs = priv->regs;

	writel(GQSPI_GFIFO_SELECT, &regs->gqspisel);
	writel(GQSPI_GFIFO_ALL_INT_MASK, &regs->idisr);
	writel(GQSPI_FIFO_THRESHOLD, &regs->txftr);
	writel(GQSPI_FIFO_THRESHOLD, &regs->rxftr);
	writel(GQSPI_GENFIFO_THRESHOLD, &regs->gqfthr);
	writel(GQSPI_GFIFO_ALL_INT_MASK, &regs->isr);
	writel(0x0, &regs->enbr);

	config_reg = readl(&regs->confr);
	config_reg &= ~(GQSPI_CONFIG_MODE_EN_MASK);
<<<<<<< HEAD
	config_reg |= GQSPI_GFIFO_WP_HOLD |
		      GQSPI_DFLT_BAUD_RATE_DIV;
=======
	config_reg |= GQSPI_GFIFO_WP_HOLD | GQSPI_DFLT_BAUD_RATE_DIV;
>>>>>>> e93ed120
	if (priv->io_mode) {
		config_reg |= GQSPI_GFIFO_STRT_MODE_MASK;
	} else {
		config_reg &= ~(GQSPI_GFIFO_STRT_MODE_MASK);
		config_reg |= GQSPI_CONFIG_DMA_MODE;
	}

	writel(config_reg, &regs->confr);

	writel(GQSPI_ENABLE_ENABLE_MASK, &regs->enbr);
}

static u32 zynqmp_qspi_bus_select(struct zynqmp_qspi_priv *priv)
{
	u32 gqspi_fifo_reg = 0;

	if (priv->is_dual == SF_DUAL_PARALLEL_FLASH) {
		if (priv->bus == SPI_XFER_ON_BOTH)
			gqspi_fifo_reg = GQSPI_GFIFO_LOW_BUS |
					 GQSPI_GFIFO_UP_BUS |
					 GQSPI_GFIFO_CS_UPPER |
					 GQSPI_GFIFO_CS_LOWER;
		else if (priv->bus == SPI_XFER_ON_LOWER)
			gqspi_fifo_reg = GQSPI_GFIFO_LOW_BUS |
					 GQSPI_GFIFO_CS_UPPER |
					 GQSPI_GFIFO_CS_LOWER;
		else if (priv->bus == SPI_XFER_ON_UPPER)
			gqspi_fifo_reg = GQSPI_GFIFO_UP_BUS |
					 GQSPI_GFIFO_CS_LOWER |
					 GQSPI_GFIFO_CS_UPPER;
		else
			debug("Wrong Bus selection:0x%x\n", priv->bus);
	} else {
		if (priv->u_page)
			gqspi_fifo_reg = GQSPI_GFIFO_LOW_BUS |
					 GQSPI_GFIFO_CS_UPPER;
		else
			gqspi_fifo_reg = GQSPI_GFIFO_LOW_BUS |
					 GQSPI_GFIFO_CS_LOWER;
	}
	return gqspi_fifo_reg;
}

static void zynqmp_qspi_fill_gen_fifo(struct zynqmp_qspi_priv *priv,
				      u32 gqspi_fifo_reg)
{
	struct zynqmp_qspi_regs *regs = priv->regs;
	u32 config_reg, ier;
	int ret = 0;

	config_reg = readl(&regs->confr);
	/* Manual start if needed */
	config_reg |= GQSPI_STRT_GEN_FIFO;
	writel(config_reg, &regs->confr);

	/* Enable interrupts */
	ier = readl(&regs->ier);
	ier |= GQSPI_IXR_GFNFULL_MASK;
	writel(ier, &regs->ier);

	/* Wait until the fifo is not full to write the new command */
	ret = wait_for_bit_le32(&regs->isr, GQSPI_IXR_GFNFULL_MASK, 1,
				GQSPI_TIMEOUT, 1);
	if (ret)
		printf("%s Timeout\n", __func__);

	writel(gqspi_fifo_reg, &regs->genfifo);
}

static void zynqmp_qspi_chipselect(struct zynqmp_qspi_priv *priv, int is_on)
{
	u32 gqspi_fifo_reg = 0;

	if (is_on) {
		gqspi_fifo_reg = zynqmp_qspi_bus_select(priv);
		gqspi_fifo_reg |= GQSPI_SPI_MODE_SPI |
				  GQSPI_IMD_DATA_CS_ASSERT;
	} else {
		if (priv->is_dual == SF_DUAL_PARALLEL_FLASH)
			gqspi_fifo_reg = GQSPI_GFIFO_UP_BUS |
					 GQSPI_GFIFO_LOW_BUS;
		else if (priv->u_page)
			gqspi_fifo_reg = GQSPI_GFIFO_UP_BUS;
		else
			gqspi_fifo_reg = GQSPI_GFIFO_LOW_BUS;
		gqspi_fifo_reg |= GQSPI_IMD_DATA_CS_DEASSERT;
	}

	debug("GFIFO_CMD_CS: 0x%x\n", gqspi_fifo_reg);

	/* Dummy generic FIFO entry */
	zynqmp_qspi_fill_gen_fifo(priv, 0);

	zynqmp_qspi_fill_gen_fifo(priv, gqspi_fifo_reg);
}

void zynqmp_qspi_set_tapdelay(struct udevice *bus, u32 baudrateval)
{
	struct zynqmp_qspi_platdata *plat = bus->platdata;
	struct zynqmp_qspi_priv *priv = dev_get_priv(bus);
	struct zynqmp_qspi_regs *regs = priv->regs;
	u32 tapdlybypass = 0, lpbkdlyadj = 0, datadlyadj = 0, clk_rate;
	u32 reqhz = 0;

	clk_rate = plat->frequency;
	reqhz = (clk_rate / (GQSPI_BAUD_DIV_SHIFT << baudrateval));

	debug("%s, req_hz:%d, clk_rate:%d, baudrateval:%d\n",
	      __func__, reqhz, clk_rate, baudrateval);

<<<<<<< HEAD
#if !defined(CONFIG_ARCH_VERSAL)
	if (reqhz <= GQSPI_FREQ_40MHZ) {
		tapdlybypass = (TAP_DLY_BYPASS_LQSPI_RX_VALUE <<
				TAP_DLY_BYPASS_LQSPI_RX_SHIFT);
	} else if (reqhz <= GQSPI_FREQ_100MHZ) {
		tapdlybypass = (TAP_DLY_BYPASS_LQSPI_RX_VALUE <<
				TAP_DLY_BYPASS_LQSPI_RX_SHIFT);
		lpbkdlyadj = (GQSPI_LPBK_DLY_ADJ_LPBK_MASK);
		datadlyadj = ((GQSPI_USE_DATA_DLY << GQSPI_USE_DATA_DLY_SHIFT)
				| (GQSPI_DATA_DLY_ADJ_VALUE <<
					GQSPI_DATA_DLY_ADJ_SHIFT));
	} else if (reqhz <= GQSPI_FREQ_150MHZ) {
		lpbkdlyadj = ((GQSPI_LPBK_DLY_ADJ_LPBK_MASK) |
				GQSPI_LPBK_DLY_ADJ_DLY_0);
	}

	zynqmp_mmio_write(IOU_TAPDLY_BYPASS_OFST, IOU_TAPDLY_BYPASS_MASK,
			  tapdlybypass);
#else
	if (reqhz <= GQSPI_FREQ_37_5MHZ) {
		tapdlybypass = (TAP_DLY_BYPASS_LQSPI_RX_VALUE <<
				TAP_DLY_BYPASS_LQSPI_RX_SHIFT);
	} else if (reqhz <= GQSPI_FREQ_100MHZ) {
		tapdlybypass = (TAP_DLY_BYPASS_LQSPI_RX_VALUE <<
				TAP_DLY_BYPASS_LQSPI_RX_SHIFT);
		lpbkdlyadj = (GQSPI_LPBK_DLY_ADJ_LPBK_MASK);
		datadlyadj = (GQSPI_USE_DATA_DLY << GQSPI_USE_DATA_DLY_SHIFT);
	} else if (reqhz <= GQSPI_FREQ_150MHZ) {
		lpbkdlyadj = ((GQSPI_LPBK_DLY_ADJ_LPBK_MASK) |
			       (GQSPI_LPBK_DLY_ADJ_DLY_1 <<
				GQSPI_LPBK_DLY_ADJ_DLY_1_SHIFT));
	}
	writel(tapdlybypass, IOU_TAPDLY_BYPASS_OFST);
#endif
=======
	if (!IS_ENABLED(CONFIG_ARCH_VERSAL)) {
		if (reqhz <= GQSPI_FREQ_40MHZ) {
			tapdlybypass = TAP_DLY_BYPASS_LQSPI_RX_VALUE <<
					TAP_DLY_BYPASS_LQSPI_RX_SHIFT;
		} else if (reqhz <= GQSPI_FREQ_100MHZ) {
			tapdlybypass = TAP_DLY_BYPASS_LQSPI_RX_VALUE <<
					TAP_DLY_BYPASS_LQSPI_RX_SHIFT;
			lpbkdlyadj = GQSPI_LPBK_DLY_ADJ_LPBK_MASK;
			datadlyadj = (GQSPI_USE_DATA_DLY <<
				      GQSPI_USE_DATA_DLY_SHIFT) |
				       (GQSPI_DATA_DLY_ADJ_VALUE <<
					GQSPI_DATA_DLY_ADJ_SHIFT);
		} else if (reqhz <= GQSPI_FREQ_150MHZ) {
			lpbkdlyadj = GQSPI_LPBK_DLY_ADJ_LPBK_MASK |
				      GQSPI_LPBK_DLY_ADJ_DLY_0;
		}
		zynqmp_mmio_write(IOU_TAPDLY_BYPASS_OFST,
				  IOU_TAPDLY_BYPASS_MASK, tapdlybypass);
	} else {
		if (reqhz <= GQSPI_FREQ_37_5MHZ) {
			tapdlybypass = TAP_DLY_BYPASS_LQSPI_RX_VALUE <<
					TAP_DLY_BYPASS_LQSPI_RX_SHIFT;
		} else if (reqhz <= GQSPI_FREQ_100MHZ) {
			tapdlybypass = TAP_DLY_BYPASS_LQSPI_RX_VALUE <<
					TAP_DLY_BYPASS_LQSPI_RX_SHIFT;
			lpbkdlyadj = GQSPI_LPBK_DLY_ADJ_LPBK_MASK;
			datadlyadj = GQSPI_USE_DATA_DLY <<
				      GQSPI_USE_DATA_DLY_SHIFT;
		} else if (reqhz <= GQSPI_FREQ_150MHZ) {
			lpbkdlyadj = GQSPI_LPBK_DLY_ADJ_LPBK_MASK |
				      (GQSPI_LPBK_DLY_ADJ_DLY_1 <<
				       GQSPI_LPBK_DLY_ADJ_DLY_1_SHIFT);
		}
		writel(tapdlybypass, IOU_TAPDLY_BYPASS_OFST);
	}
>>>>>>> e93ed120
	writel(lpbkdlyadj, &regs->lpbkdly);
	writel(datadlyadj, &regs->gqspidlyadj);
}

static int zynqmp_qspi_set_speed(struct udevice *bus, uint speed)
{
	struct zynqmp_qspi_platdata *plat = bus->platdata;
	struct zynqmp_qspi_priv *priv = dev_get_priv(bus);
	struct zynqmp_qspi_regs *regs = priv->regs;
	u32 confr;
	u8 baud_rate_val = 0;

	debug("%s\n", __func__);
	if (speed > plat->frequency)
		speed = plat->frequency;

	/* Set the clock frequency */
	confr = readl(&regs->confr);
	if (speed == 0) {
		/* Set baudrate x8, if the freq is 0 */
		baud_rate_val = GQSPI_DFLT_BAUD_RATE_VAL;
	} else if (plat->speed_hz != speed) {
		while ((baud_rate_val < 8) &&
		       ((plat->frequency /
		       (2 << baud_rate_val)) > speed))
			baud_rate_val++;

		if (baud_rate_val > GQSPI_MAX_BAUD_RATE_VAL)
			baud_rate_val = GQSPI_DFLT_BAUD_RATE_VAL;

		plat->speed_hz = plat->frequency / (2 << baud_rate_val);
	}
	confr &= ~GQSPI_BAUD_DIV_MASK;
	confr |= (baud_rate_val << 3);
	writel(confr, &regs->confr);

	zynqmp_qspi_set_tapdelay(bus, baud_rate_val);
	debug("regs=%p, speed=%d\n", priv->regs, plat->speed_hz);

	return 0;
}

static int zynqmp_qspi_child_pre_probe(struct udevice *bus)
{
	struct spi_slave *slave = dev_get_parent_priv(bus);
	struct zynqmp_qspi_priv *priv = dev_get_priv(bus->parent);

	slave->option = priv->is_dual;
#ifdef CONFIG_SPI_FLASH_SPLIT_READ
	slave->multi_die = 1;
#endif
	slave->bytemode = SPI_4BYTE_MODE;

	return 0;
}

static int zynqmp_qspi_probe(struct udevice *bus)
{
	struct zynqmp_qspi_platdata *plat = dev_get_platdata(bus);
	struct zynqmp_qspi_priv *priv = dev_get_priv(bus);
	struct clk clk;
	unsigned long clock;
	int ret;

	debug("%s: bus:%p, priv:%p\n", __func__, bus, priv);

	priv->regs = plat->regs;
	priv->dma_regs = plat->dma_regs;
	priv->is_dual = plat->is_dual;
	priv->io_mode = plat->io_mode;

	if (priv->is_dual == -1) {
		debug("%s: No QSPI device detected based on MIO settings\n",
		      __func__);
		return -1;
	}
	ret = clk_get_by_index(bus, 0, &clk);
	if (ret < 0) {
		dev_err(bus, "failed to get clock\n");
		return ret;
	}

	clock = clk_get_rate(&clk);
	if (IS_ERR_VALUE(clock)) {
		dev_err(bus, "failed to get rate\n");
		return clock;
	}
	debug("%s: CLK %ld\n", __func__, clock);

	ret = clk_enable(&clk);
	if (ret && ret != -ENOSYS) {
		dev_err(bus, "failed to enable clock\n");
		return ret;
	}
	plat->frequency = clock;
	plat->speed_hz = plat->frequency;

	/* init the zynq spi hw */
	zynqmp_qspi_init_hw(priv);

	return 0;
}

static int zynqmp_qspi_set_mode(struct udevice *bus, uint mode)
{
	struct zynqmp_qspi_priv *priv = dev_get_priv(bus);
	struct zynqmp_qspi_regs *regs = priv->regs;
	u32 confr;

	debug("%s\n", __func__);
	/* Set the SPI Clock phase and polarities */
	confr = readl(&regs->confr);
	confr &= ~(GQSPI_CONFIG_CPHA_MASK |
		   GQSPI_CONFIG_CPOL_MASK);

	if (mode & SPI_CPHA)
		confr |= GQSPI_CONFIG_CPHA_MASK;
	if (mode & SPI_CPOL)
		confr |= GQSPI_CONFIG_CPOL_MASK;

	writel(confr, &regs->confr);
	priv->tx_rx_mode = mode;

	return 0;
}

static int zynqmp_qspi_fill_tx_fifo(struct zynqmp_qspi_priv *priv, u32 size)
{
	u32 data, config_reg, ier;
	int ret = 0;
	struct zynqmp_qspi_regs *regs = priv->regs;
	u32 *buf = (u32 *)priv->tx_buf;
	u32 len = size;

	debug("TxFIFO: 0x%x, size: 0x%x\n", readl(&regs->isr),
	      size);

	config_reg = readl(&regs->confr);
	/* Manual start if needed */
	if (config_reg & GQSPI_GEN_FIFO_STRT_MOD) {
		config_reg |= GQSPI_STRT_GEN_FIFO;
		writel(config_reg, &regs->confr);
		/* Enable interrupts */
		ier = readl(&regs->ier);
		ier |= GQSPI_IXR_ALL_MASK;
		writel(ier, &regs->ier);
	}

	while (size) {
		ret = wait_for_bit_le32(&regs->isr, GQSPI_IXR_TXNFULL_MASK, 1,
					GQSPI_TIMEOUT, 1);
		if (ret) {
			printf("%s: Timeout\n", __func__);
			return ret;
		}

		if (size >= 4) {
			writel(*buf, &regs->txd0r);
			buf++;
			size -= 4;
		} else {
			switch (size) {
			case 1:
				data = *((u8 *)buf);
				buf += 1;
				data |= GENMASK(31, 8);
				break;
			case 2:
				data = *((u16 *)buf);
				buf += 2;
				data |= GENMASK(31, 16);
				break;
			case 3:
				data = *buf;
				buf += 3;
				data |= GENMASK(31, 24);
				break;
			}
			writel(data, &regs->txd0r);
			size = 0;
		}
	}

	priv->tx_buf += len;
	return 0;
}

static void zynqmp_qspi_genfifo_cmd(struct zynqmp_qspi_priv *priv)
{
	u8 command = 1;
	u32 gen_fifo_cmd;
	u32 bytecount = 0;

	if (priv->dummy_bytes)
		priv->len -= priv->dummy_bytes;

	while (priv->len) {
		gen_fifo_cmd = zynqmp_qspi_bus_select(priv);
		gen_fifo_cmd |= GQSPI_GFIFO_TX;

		if (command) {
			command = 0;
			last_cmd = *(u8 *)priv->tx_buf;
		}

		gen_fifo_cmd |= GQSPI_SPI_MODE_SPI;
		gen_fifo_cmd |= *(u8 *)priv->tx_buf;
		bytecount++;
		priv->len--;
		priv->tx_buf = (u8 *)priv->tx_buf + 1;

		debug("GFIFO_CMD_Cmd = 0x%x\n", gen_fifo_cmd);

		zynqmp_qspi_fill_gen_fifo(priv, gen_fifo_cmd);
	}

	if (priv->dummy_bytes) {
		gen_fifo_cmd = zynqmp_qspi_bus_select(priv);
		gen_fifo_cmd &= ~(GQSPI_GFIFO_TX | GQSPI_GFIFO_RX);
		if (priv->tx_rx_mode & SPI_RX_QUAD)
			gen_fifo_cmd |= GQSPI_SPI_MODE_QSPI;
		else if (priv->tx_rx_mode & SPI_RX_DUAL)
			gen_fifo_cmd |= GQSPI_SPI_MODE_DUAL_SPI;
		else
			gen_fifo_cmd |= GQSPI_SPI_MODE_SPI;

		gen_fifo_cmd |= GQSPI_GFIFO_DATA_XFR_MASK;
		gen_fifo_cmd |= (priv->dummy_bytes * 8);
		zynqmp_qspi_fill_gen_fifo(priv, gen_fifo_cmd);
	}
}

static u32 zynqmp_qspi_calc_exp(struct zynqmp_qspi_priv *priv,
				u32 *gen_fifo_cmd)
{
	u32 expval = 8;
	u32 len;

	while (1) {
		if (priv->len > 255) {
			if (priv->len & (1 << expval)) {
				*gen_fifo_cmd &= ~GQSPI_GFIFO_IMD_MASK;
				*gen_fifo_cmd |= GQSPI_GFIFO_EXP_MASK;
				*gen_fifo_cmd |= expval;
				priv->len -= (1 << expval);
				return expval;
			}
			expval++;
		} else {
			*gen_fifo_cmd &= ~(GQSPI_GFIFO_IMD_MASK |
					  GQSPI_GFIFO_EXP_MASK);
			*gen_fifo_cmd |= (u8)priv->len;
			len = (u8)priv->len;
			priv->len  = 0;
			return len;
		}
	}
}

static int zynqmp_qspi_genfifo_fill_tx(struct zynqmp_qspi_priv *priv)
{
	u32 gen_fifo_cmd;
	u32 len;
	int ret = 0;

	gen_fifo_cmd = zynqmp_qspi_bus_select(priv);
	gen_fifo_cmd |= GQSPI_GFIFO_TX |
			GQSPI_GFIFO_DATA_XFR_MASK;

	if (priv->stripe)
		gen_fifo_cmd |= GQSPI_GFIFO_STRIPE_MASK;

	if (priv->tx_nbits == GQSPI_SELECT_MODE_QUADSPI)
		gen_fifo_cmd |= GQSPI_SPI_MODE_QSPI;
	else if (priv->tx_nbits == GQSPI_SELECT_MODE_DUALSPI)
		gen_fifo_cmd |= GQSPI_SPI_MODE_DUAL_SPI;
	else
		gen_fifo_cmd |= GQSPI_SPI_MODE_SPI;

	while (priv->len) {
		len = zynqmp_qspi_calc_exp(priv, &gen_fifo_cmd);
		zynqmp_qspi_fill_gen_fifo(priv, gen_fifo_cmd);

		debug("GFIFO_CMD_TX:0x%x\n", gen_fifo_cmd);

		if (gen_fifo_cmd & GQSPI_GFIFO_EXP_MASK)
			ret = zynqmp_qspi_fill_tx_fifo(priv,
						       1 << len);
		else
			ret = zynqmp_qspi_fill_tx_fifo(priv,
						       len);

		if (ret)
			return ret;
	}
	return ret;
}

static int zynqmp_qspi_start_io(struct zynqmp_qspi_priv *priv,
				u32 gen_fifo_cmd, u32 *buf)
{
	u32 len;
	u32 actuallen = priv->len;
	u32 config_reg, ier, isr;
	u32 timeout = GQSPI_TIMEOUT;
	struct zynqmp_qspi_regs *regs = priv->regs;
	u32 last_bits;
	u32 *traverse = buf;

	while (priv->len) {
		len = zynqmp_qspi_calc_exp(priv, &gen_fifo_cmd);
		/* If exponent bit is set, reset immediate to be 2^len */
		if (gen_fifo_cmd & GQSPI_GFIFO_EXP_MASK)
			priv->bytes_to_receive = (1 << len);
		else
			priv->bytes_to_receive = len;
		zynqmp_qspi_fill_gen_fifo(priv, gen_fifo_cmd);
		debug("GFIFO_CMD_RX:0x%x\n", gen_fifo_cmd);
		/* Manual start */
		config_reg = readl(&regs->confr);
		config_reg |= GQSPI_STRT_GEN_FIFO;
		writel(config_reg, &regs->confr);
		/* Enable RX interrupts for IO mode */
		ier = readl(&regs->ier);
		ier |= GQSPI_IXR_ALL_MASK;
		writel(ier, &regs->ier);
		while (priv->bytes_to_receive && timeout) {
			isr = readl(&regs->isr);
			if (isr & GQSPI_IXR_RXNEMTY_MASK) {
				if (priv->bytes_to_receive >= 4) {
					*traverse = readl(&regs->drxr);
					traverse++;
					priv->bytes_to_receive -= 4;
				} else {
					last_bits = readl(&regs->drxr);
					memcpy(traverse, &last_bits,
					       priv->bytes_to_receive);
					priv->bytes_to_receive = 0;
				}
				timeout = GQSPI_TIMEOUT;
			} else {
				udelay(1);
				timeout--;
			}
		}

		debug("buf:0x%lx, rxbuf:0x%lx, *buf:0x%x len: 0x%x\n",
		      (unsigned long)buf, (unsigned long)priv->rx_buf,
		      *buf, actuallen);
		if (!timeout) {
			printf("IO timeout: %d\n", readl(&regs->isr));
			return -1;
		}
	}

	return 0;
}

static int zynqmp_qspi_start_dma(struct zynqmp_qspi_priv *priv,
				 u32 gen_fifo_cmd, u32 *buf)
{
	u32 addr;
	u32 size;
	u32 actuallen = priv->len;
	int ret = 0;
	struct zynqmp_qspi_dma_regs *dma_regs = priv->dma_regs;

	writel((unsigned long)buf, &dma_regs->dmadst);
	writel(roundup(priv->len, GQSPI_DMA_ALIGN), &dma_regs->dmasize);
	writel(GQSPI_DMA_DST_I_STS_MASK, &dma_regs->dmaier);
	addr = (unsigned long)buf;
	size = roundup(priv->len, GQSPI_DMA_ALIGN);
	flush_dcache_range(addr, addr + size);

	while (priv->len) {
		zynqmp_qspi_calc_exp(priv, &gen_fifo_cmd);
		zynqmp_qspi_fill_gen_fifo(priv, gen_fifo_cmd);

		debug("GFIFO_CMD_RX:0x%x\n", gen_fifo_cmd);
	}

	ret = wait_for_bit_le32(&dma_regs->dmaisr, GQSPI_DMA_DST_I_STS_DONE,
				1, GQSPI_TIMEOUT, 1);
	if (ret) {
		printf("DMA Timeout:0x%x\n", readl(&dma_regs->dmaisr));
		return -ETIMEDOUT;
	}

	writel(GQSPI_DMA_DST_I_STS_DONE, &dma_regs->dmaisr);

	debug("buf:0x%lx, rxbuf:0x%lx, *buf:0x%x len: 0x%x\n",
	      (unsigned long)buf, (unsigned long)priv->rx_buf, *buf,
	      actuallen);

	if (buf != priv->rx_buf)
		memcpy(priv->rx_buf, buf, actuallen);

	return 0;
}

static int zynqmp_qspi_genfifo_fill_rx(struct zynqmp_qspi_priv *priv)
{
	u32 gen_fifo_cmd;
	u32 *buf;
	u32 actuallen = priv->len;

	gen_fifo_cmd = zynqmp_qspi_bus_select(priv);
	gen_fifo_cmd |= GQSPI_GFIFO_RX |
			GQSPI_GFIFO_DATA_XFR_MASK;

	if (priv->rx_nbits == GQSPI_SELECT_MODE_QUADSPI)
		gen_fifo_cmd |= GQSPI_SPI_MODE_QSPI;
	else if (priv->rx_nbits == GQSPI_SELECT_MODE_DUALSPI)
		gen_fifo_cmd |= GQSPI_SPI_MODE_DUAL_SPI;
	else
		gen_fifo_cmd |= GQSPI_SPI_MODE_SPI;

	if (priv->stripe)
		gen_fifo_cmd |= GQSPI_GFIFO_STRIPE_MASK;

	/*
	 * Check if receive buffer is aligned to 4 byte and length
	 * is multiples of four byte as we are using dma to receive.
	 */
	if ((!((unsigned long)priv->rx_buf & (GQSPI_DMA_ALIGN - 1)) &&
	     !(actuallen % GQSPI_DMA_ALIGN)) || priv->io_mode) {
		buf = (u32 *)priv->rx_buf;
		if (priv->io_mode)
			return zynqmp_qspi_start_io(priv, gen_fifo_cmd, buf);
		else
			return zynqmp_qspi_start_dma(priv, gen_fifo_cmd, buf);
	}

	ALLOC_CACHE_ALIGN_BUFFER(u8, tmp, roundup(priv->len,
						  GQSPI_DMA_ALIGN));
	buf = (u32 *)tmp;
	return zynqmp_qspi_start_dma(priv, gen_fifo_cmd, buf);
}

static int zynqmp_qspi_start_transfer(struct zynqmp_qspi_priv *priv)
{
	int ret = 0;

	if (priv->is_inst) {
		if (priv->tx_buf)
			zynqmp_qspi_genfifo_cmd(priv);
		else
			return -EINVAL;
	} else {
		if (priv->tx_buf)
			ret = zynqmp_qspi_genfifo_fill_tx(priv);
		else if (priv->rx_buf)
			ret = zynqmp_qspi_genfifo_fill_rx(priv);
		else
			return -EINVAL;
	}
	return ret;
}

static int zynqmp_qspi_transfer(struct zynqmp_qspi_priv *priv)
{
	static unsigned int cs_change = 1;
	int status = 0;

	debug("%s\n", __func__);

	while (1) {
		/* Select the chip if required */
		if (cs_change)
			zynqmp_qspi_chipselect(priv, 1);

		cs_change = priv->cs_change;

		if (!priv->tx_buf && !priv->rx_buf && priv->len) {
			status = -EINVAL;
			break;
		}

		/* Request the transfer */
		if (priv->len) {
			status = zynqmp_qspi_start_transfer(priv);
			priv->is_inst = 0;
			if (status < 0)
				break;
		}

		if (cs_change)
			/* Deselect the chip */
			zynqmp_qspi_chipselect(priv, 0);
		break;
	}

	return status;
}

static int zynqmp_qspi_claim_bus(struct udevice *dev)
{
	struct udevice *bus = dev->parent;
	struct zynqmp_qspi_priv *priv = dev_get_priv(bus);
	struct zynqmp_qspi_regs *regs = priv->regs;

	writel(GQSPI_ENABLE_ENABLE_MASK, &regs->enbr);

	return 0;
}

static int zynqmp_qspi_release_bus(struct udevice *dev)
{
	struct udevice *bus = dev->parent;
	struct zynqmp_qspi_priv *priv = dev_get_priv(bus);
	struct zynqmp_qspi_regs *regs = priv->regs;

	writel(~GQSPI_ENABLE_ENABLE_MASK, &regs->enbr);

	return 0;
}

int zynqmp_qspi_xfer(struct udevice *dev, unsigned int bitlen, const void *dout,
		     void *din, unsigned long flags)
{
	struct udevice *bus = dev->parent;
	struct zynqmp_qspi_priv *priv = dev_get_priv(bus);
	struct spi_slave *slave = dev_get_parent_priv(dev);

	debug("%s: priv: 0x%08lx bitlen: %d dout: 0x%08lx ", __func__,
	      (unsigned long)priv, bitlen, (unsigned long)dout);
	debug("din: 0x%08lx flags: 0x%lx\n", (unsigned long)din, flags);

	priv->tx_buf = dout;
	priv->rx_buf = din;
	priv->len = bitlen / 8;

	/*
	 * Festering sore.
	 * Assume that the beginning of a transfer with bits to
	 * transmit must contain a device command.
	 */
	if (dout && flags & SPI_XFER_BEGIN)
		priv->is_inst = 1;
	else
		priv->is_inst = 0;

	if (flags & SPI_XFER_END)
		priv->cs_change = 1;
	else
		priv->cs_change = 0;

	if (flags & SPI_XFER_U_PAGE)
		priv->u_page = 1;
	else
		priv->u_page = 0;

	priv->stripe = 0;
	priv->bus = 0;

	if (priv->is_dual == SF_DUAL_PARALLEL_FLASH) {
		if (flags & SPI_XFER_MASK)
			priv->bus = (flags & SPI_XFER_MASK) >> 8;
		if (flags & SPI_XFER_STRIPE)
			priv->stripe = 1;
	}

	priv->dummy_bytes = slave->dummy_bytes;
	zynqmp_qspi_transfer(priv);

	return 0;
}

static int zynqmp_qspi_exec_op(struct spi_slave *slave,
			       const struct spi_mem_op *op)
{
	struct udevice *bus = slave->dev->parent;
	struct zynqmp_qspi_priv *priv = dev_get_priv(bus);
	int op_len, pos = 0, ret, i;
	unsigned int flag = 0;
	const u8 *tx_buf = NULL;
	u8 *rx_buf = NULL;

	if (op->data.nbytes) {
		if (op->data.dir == SPI_MEM_DATA_IN) {
			rx_buf = op->data.buf.in;
			priv->rx_nbits = op->data.buswidth;
		} else {
			tx_buf = op->data.buf.out;
			priv->tx_nbits = op->data.buswidth;
		}
	}

	op_len = sizeof(op->cmd.opcode) + op->addr.nbytes + op->dummy.nbytes;

	u8 op_buf[op_len];

	op_buf[pos++] = op->cmd.opcode;

	if (op->addr.nbytes) {
		for (i = 0; i < op->addr.nbytes; i++)
			op_buf[pos + i] = op->addr.val >>
			(8 * (op->addr.nbytes - i - 1));

		pos += op->addr.nbytes;
	}

	if (op->dummy.nbytes) {
		memset(op_buf + pos, 0xff, op->dummy.nbytes);
		slave->dummy_bytes = op->dummy.nbytes;
	}

	if (slave->flags & SPI_XFER_U_PAGE)
		flag |= SPI_XFER_U_PAGE;
	if (slave->flags & SPI_XFER_LOWER)
		flag |= SPI_XFER_LOWER;
	if (slave->flags & SPI_XFER_UPPER)
		flag |= SPI_XFER_UPPER;
	if (slave->flags & SPI_XFER_STRIPE)
		flag |= SPI_XFER_STRIPE;

	/* 1st transfer: opcode + address + dummy cycles */
	/* Make sure to set END bit if no tx or rx data messages follow */
	if (!tx_buf && !rx_buf)
		flag |= SPI_XFER_END;

	ret = zynqmp_qspi_xfer(slave->dev, op_len * 8, op_buf, NULL,
			       flag | SPI_XFER_BEGIN);
	if (ret)
		return ret;

	slave->dummy_bytes = 0;

	if (op->data.nbytes) {
		if (op->data.dir == SPI_MEM_DATA_IN)
			priv->rx_nbits = op->data.buswidth;
		else
			priv->tx_nbits = op->data.buswidth;
	}
	/* 2nd transfer: rx or tx data path */
	if (tx_buf || rx_buf) {
		ret = zynqmp_qspi_xfer(slave->dev, op->data.nbytes * 8,
				       tx_buf, rx_buf, flag | SPI_XFER_END);
		if (ret)
			return ret;
	}

	slave->flags &= ~SPI_XFER_MASK;
	spi_release_bus(slave);

	return 0;
}

static const struct spi_controller_mem_ops zynqmp_qspi_mem_ops = {
	.exec_op = zynqmp_qspi_exec_op,
};

static const struct dm_spi_ops zynqmp_qspi_ops = {
	.claim_bus      = zynqmp_qspi_claim_bus,
	.release_bus    = zynqmp_qspi_release_bus,
	.xfer           = zynqmp_qspi_xfer,
	.set_speed      = zynqmp_qspi_set_speed,
	.set_mode       = zynqmp_qspi_set_mode,
	.mem_ops        = &zynqmp_qspi_mem_ops,
};

static const struct udevice_id zynqmp_qspi_ids[] = {
	{ .compatible = "xlnx,zynqmp-qspi-1.0" },
	{ .compatible = "xlnx,versal-qspi-1.0" },
	{ }
};

U_BOOT_DRIVER(zynqmp_qspi) = {
	.name   = "zynqmp_qspi",
	.id     = UCLASS_SPI,
	.of_match = zynqmp_qspi_ids,
	.ops    = &zynqmp_qspi_ops,
	.ofdata_to_platdata = zynqmp_qspi_ofdata_to_platdata,
	.platdata_auto_alloc_size = sizeof(struct zynqmp_qspi_platdata),
	.priv_auto_alloc_size = sizeof(struct zynqmp_qspi_priv),
	.probe  = zynqmp_qspi_probe,
	.child_pre_probe = zynqmp_qspi_child_pre_probe,
};<|MERGE_RESOLUTION|>--- conflicted
+++ resolved
@@ -20,12 +20,9 @@
 #include <spi_flash.h>
 #include <ubi_uboot.h>
 #include <wait_bit.h>
-<<<<<<< HEAD
-=======
 #include <dm/device_compat.h>
 #include <linux/bitops.h>
 #include <linux/err.h>
->>>>>>> e93ed120
 #include <linux/mtd/spi-nor.h>
 #include "../mtd/spi/sf_internal.h"
 #include <zynqmp_firmware.h>
@@ -109,17 +106,8 @@
 #define TAP_DLY_BYPASS_LQSPI_RX_VALUE	0x1
 #define TAP_DLY_BYPASS_LQSPI_RX_SHIFT	2
 #define GQSPI_DATA_DLY_ADJ_OFST		0x000001F8
-<<<<<<< HEAD
-#if !defined(CONFIG_ARCH_VERSAL)
-#define IOU_TAPDLY_BYPASS_OFST		0xFF180390
-#else
-#define IOU_TAPDLY_BYPASS_OFST		0xF103003C
-#define GQSPI_FREQ_37_5MHZ		37500000
-#endif
-=======
 #define IOU_TAPDLY_BYPASS_OFST !IS_ENABLED(CONFIG_ARCH_VERSAL) ? \
 				0xFF180390 : 0xF103003C
->>>>>>> e93ed120
 #define GQSPI_LPBK_DLY_ADJ_LPBK_MASK	0x00000020
 #define GQSPI_FREQ_37_5MHZ		37500000
 #define GQSPI_FREQ_40MHZ		40000000
@@ -241,25 +229,7 @@
 	plat->io_mode = fdtdec_get_bool(gd->fdt_blob, dev_of_offset(bus),
 					"has-io-mode");
 
-<<<<<<< HEAD
-	is_dual = fdtdec_get_int(gd->fdt_blob, dev_of_offset(bus), "is-dual", -1);
-	if (is_dual < 0)
-		plat->is_dual = SF_SINGLE_FLASH;
-	else if (is_dual == 1)
-		plat->is_dual = SF_DUAL_PARALLEL_FLASH;
-	else
-		if (fdtdec_get_int(gd->fdt_blob, dev_of_offset(bus),
-				   "is-stacked", -1) < 0)
-			plat->is_dual = SF_SINGLE_FLASH;
-		else
-			plat->is_dual = SF_DUAL_STACKED_FLASH;
-
-	plat->io_mode = fdtdec_get_bool(gd->fdt_blob, dev_of_offset(bus),
-					"has-io-mode");
-
-=======
 	plat->io_mode = dev_read_bool(bus, "has-io-mode");
->>>>>>> e93ed120
 	return 0;
 }
 
@@ -278,12 +248,7 @@
 
 	config_reg = readl(&regs->confr);
 	config_reg &= ~(GQSPI_CONFIG_MODE_EN_MASK);
-<<<<<<< HEAD
-	config_reg |= GQSPI_GFIFO_WP_HOLD |
-		      GQSPI_DFLT_BAUD_RATE_DIV;
-=======
 	config_reg |= GQSPI_GFIFO_WP_HOLD | GQSPI_DFLT_BAUD_RATE_DIV;
->>>>>>> e93ed120
 	if (priv->io_mode) {
 		config_reg |= GQSPI_GFIFO_STRT_MODE_MASK;
 	} else {
@@ -394,42 +359,6 @@
 	debug("%s, req_hz:%d, clk_rate:%d, baudrateval:%d\n",
 	      __func__, reqhz, clk_rate, baudrateval);
 
-<<<<<<< HEAD
-#if !defined(CONFIG_ARCH_VERSAL)
-	if (reqhz <= GQSPI_FREQ_40MHZ) {
-		tapdlybypass = (TAP_DLY_BYPASS_LQSPI_RX_VALUE <<
-				TAP_DLY_BYPASS_LQSPI_RX_SHIFT);
-	} else if (reqhz <= GQSPI_FREQ_100MHZ) {
-		tapdlybypass = (TAP_DLY_BYPASS_LQSPI_RX_VALUE <<
-				TAP_DLY_BYPASS_LQSPI_RX_SHIFT);
-		lpbkdlyadj = (GQSPI_LPBK_DLY_ADJ_LPBK_MASK);
-		datadlyadj = ((GQSPI_USE_DATA_DLY << GQSPI_USE_DATA_DLY_SHIFT)
-				| (GQSPI_DATA_DLY_ADJ_VALUE <<
-					GQSPI_DATA_DLY_ADJ_SHIFT));
-	} else if (reqhz <= GQSPI_FREQ_150MHZ) {
-		lpbkdlyadj = ((GQSPI_LPBK_DLY_ADJ_LPBK_MASK) |
-				GQSPI_LPBK_DLY_ADJ_DLY_0);
-	}
-
-	zynqmp_mmio_write(IOU_TAPDLY_BYPASS_OFST, IOU_TAPDLY_BYPASS_MASK,
-			  tapdlybypass);
-#else
-	if (reqhz <= GQSPI_FREQ_37_5MHZ) {
-		tapdlybypass = (TAP_DLY_BYPASS_LQSPI_RX_VALUE <<
-				TAP_DLY_BYPASS_LQSPI_RX_SHIFT);
-	} else if (reqhz <= GQSPI_FREQ_100MHZ) {
-		tapdlybypass = (TAP_DLY_BYPASS_LQSPI_RX_VALUE <<
-				TAP_DLY_BYPASS_LQSPI_RX_SHIFT);
-		lpbkdlyadj = (GQSPI_LPBK_DLY_ADJ_LPBK_MASK);
-		datadlyadj = (GQSPI_USE_DATA_DLY << GQSPI_USE_DATA_DLY_SHIFT);
-	} else if (reqhz <= GQSPI_FREQ_150MHZ) {
-		lpbkdlyadj = ((GQSPI_LPBK_DLY_ADJ_LPBK_MASK) |
-			       (GQSPI_LPBK_DLY_ADJ_DLY_1 <<
-				GQSPI_LPBK_DLY_ADJ_DLY_1_SHIFT));
-	}
-	writel(tapdlybypass, IOU_TAPDLY_BYPASS_OFST);
-#endif
-=======
 	if (!IS_ENABLED(CONFIG_ARCH_VERSAL)) {
 		if (reqhz <= GQSPI_FREQ_40MHZ) {
 			tapdlybypass = TAP_DLY_BYPASS_LQSPI_RX_VALUE <<
@@ -465,7 +394,6 @@
 		}
 		writel(tapdlybypass, IOU_TAPDLY_BYPASS_OFST);
 	}
->>>>>>> e93ed120
 	writel(lpbkdlyadj, &regs->lpbkdly);
 	writel(datadlyadj, &regs->gqspidlyadj);
 }
