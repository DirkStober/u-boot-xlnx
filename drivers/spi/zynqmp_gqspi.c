--- conflicted
+++ resolved
@@ -17,10 +17,7 @@
 #include <memalign.h>
 #include <spi.h>
 #include <spi-mem.h>
-<<<<<<< HEAD
 #include <spi_flash.h>
-=======
->>>>>>> ade37460
 #include <ubi_uboot.h>
 #include <wait_bit.h>
 #include <dm/device_compat.h>
@@ -187,37 +184,22 @@
 	struct zynqmp_qspi_dma_regs *dma_regs;
 	const void *tx_buf;
 	void *rx_buf;
-	unsigned int tx_nbits;
-	unsigned int rx_nbits;
 	unsigned int len;
 	int bytes_to_transfer;
 	int bytes_to_receive;
-<<<<<<< HEAD
-	unsigned int is_inst;
 	unsigned int is_dual;
 	unsigned int u_page;
 	unsigned int bus;
 	unsigned int stripe;
-	unsigned int cs_change:1;
-	unsigned int dummy_bytes;
-	unsigned int tx_rx_mode;
 	unsigned int io_mode;
-};
-
-static u8 last_cmd;
-
-static int zynqmp_qspi_ofdata_to_platdata(struct udevice *bus)
-{
-	struct zynqmp_qspi_platdata *plat = bus->platdata;
-	int is_dual;
-=======
+	unsigned int flags;
 	const struct spi_mem_op *op;
 };
 
 static int zynqmp_qspi_of_to_plat(struct udevice *bus)
 {
 	struct zynqmp_qspi_plat *plat = dev_get_plat(bus);
->>>>>>> ade37460
+	int is_dual;
 
 	debug("%s\n", __func__);
 
@@ -256,8 +238,7 @@
 	writel(GQSPI_FIFO_THRESHOLD, &regs->rxftr);
 	writel(GQSPI_GENFIFO_THRESHOLD, &regs->gqfthr);
 	writel(GQSPI_GFIFO_ALL_INT_MASK, &regs->isr);
-<<<<<<< HEAD
-	writel(0x0, &regs->enbr);
+	writel(~GQSPI_ENABLE_ENABLE_MASK, &regs->enbr);
 
 	config_reg = readl(&regs->confr);
 	config_reg &= ~(GQSPI_CONFIG_MODE_EN_MASK);
@@ -266,15 +247,6 @@
 	if (!priv->io_mode)
 		config_reg |= GQSPI_CONFIG_DMA_MODE;
 
-=======
-	writel(~GQSPI_ENABLE_ENABLE_MASK, &regs->enbr);
-
-	config_reg = readl(&regs->confr);
-	config_reg &= ~(GQSPI_GFIFO_STRT_MODE_MASK |
-			GQSPI_CONFIG_MODE_EN_MASK);
-	config_reg |= GQSPI_CONFIG_DMA_MODE | GQSPI_GFIFO_WP_HOLD |
-		      GQSPI_DFLT_BAUD_RATE_DIV | GQSPI_GFIFO_STRT_MODE_MASK;
->>>>>>> ade37460
 	writel(config_reg, &regs->confr);
 
 	writel(GQSPI_ENABLE_ENABLE_MASK, &regs->enbr);
@@ -345,19 +317,11 @@
 	ier |= GQSPI_IXR_GFEMTY_MASK;
 	writel(ier, &regs->ier);
 
-<<<<<<< HEAD
-	/* Wait until the fifo is not full to write the new command */
-=======
 	/* Wait until the gen fifo is empty to write the new command */
->>>>>>> ade37460
 	ret = wait_for_bit_le32(&regs->isr, GQSPI_IXR_GFEMTY_MASK, 1,
 				GQSPI_TIMEOUT, 1);
 	if (ret)
 		printf("%s Timeout\n", __func__);
-<<<<<<< HEAD
-=======
-
->>>>>>> ade37460
 }
 
 static void zynqmp_qspi_chipselect(struct zynqmp_qspi_priv *priv, int is_on)
@@ -461,7 +425,6 @@
 			baud_rate_val = GQSPI_DFLT_BAUD_RATE_VAL;
 
 		plat->speed_hz = plat->frequency / (2 << baud_rate_val);
-<<<<<<< HEAD
 
 		confr = readl(&regs->confr);
 		confr &= ~GQSPI_BAUD_DIV_MASK;
@@ -482,17 +445,6 @@
 
 	slave->option = priv->is_dual;
 	slave->bytemode = SPI_4BYTE_MODE;
-=======
-
-		confr = readl(&regs->confr);
-		confr &= ~GQSPI_BAUD_DIV_MASK;
-		confr |= (baud_rate_val << 3);
-		writel(confr, &regs->confr);
-		zynqmp_qspi_set_tapdelay(bus, baud_rate_val);
-
-		debug("regs=%p, speed=%d\n", priv->regs, plat->speed_hz);
-	}
->>>>>>> ade37460
 
 	return 0;
 }
@@ -553,8 +505,7 @@
 	debug("%s\n", __func__);
 	/* Set the SPI Clock phase and polarities */
 	confr = readl(&regs->confr);
-	confr &= ~(GQSPI_CONFIG_CPHA_MASK |
-		   GQSPI_CONFIG_CPOL_MASK);
+	confr &= ~(GQSPI_CONFIG_CPHA_MASK | GQSPI_CONFIG_CPOL_MASK);
 
 	if (mode & SPI_CPHA)
 		confr |= GQSPI_CONFIG_CPHA_MASK;
@@ -562,7 +513,6 @@
 		confr |= GQSPI_CONFIG_CPOL_MASK;
 
 	writel(confr, &regs->confr);
-	priv->tx_rx_mode = mode;
 
 	return 0;
 }
@@ -631,13 +581,9 @@
 
 static void zynqmp_qspi_genfifo_cmd(struct zynqmp_qspi_priv *priv)
 {
-<<<<<<< HEAD
-	u8 command = 1;
-=======
-	const struct spi_mem_op *op = priv->op;
->>>>>>> ade37460
 	u32 gen_fifo_cmd;
 	u8 i, dummy_cycles, addr;
+	const struct spi_mem_op *op = priv->op;
 
 	/* Send opcode */
 	gen_fifo_cmd = zynqmp_qspi_bus_select(priv);
@@ -650,50 +596,16 @@
 	for (i = 0; i < op->addr.nbytes; i++) {
 		addr = op->addr.val >> (8 * (op->addr.nbytes - i - 1));
 
-<<<<<<< HEAD
-	if (priv->dummy_bytes)
-		priv->len -= priv->dummy_bytes;
-
-	while (priv->len) {
-		gen_fifo_cmd = zynqmp_qspi_bus_select(priv);
-		gen_fifo_cmd |= GQSPI_GFIFO_TX;
-
-		if (command) {
-			command = 0;
-			last_cmd = *(u8 *)priv->tx_buf;
-		}
-
-		gen_fifo_cmd |= GQSPI_SPI_MODE_SPI;
-		gen_fifo_cmd |= *(u8 *)priv->tx_buf;
-		bytecount++;
-		priv->len--;
-		priv->tx_buf = (u8 *)priv->tx_buf + 1;
-=======
 		gen_fifo_cmd = zynqmp_qspi_bus_select(priv);
 		gen_fifo_cmd |= zynqmp_qspi_genfifo_mode(op->addr.buswidth);
 		gen_fifo_cmd |= GQSPI_GFIFO_TX;
 		gen_fifo_cmd |= addr;
->>>>>>> ade37460
 
 		debug("GFIFO_CMD_Cmd = 0x%x\n", gen_fifo_cmd);
 
 		zynqmp_qspi_fill_gen_fifo(priv, gen_fifo_cmd);
 	}
 
-<<<<<<< HEAD
-	if (priv->dummy_bytes) {
-		gen_fifo_cmd = zynqmp_qspi_bus_select(priv);
-		gen_fifo_cmd &= ~(GQSPI_GFIFO_TX | GQSPI_GFIFO_RX);
-		if (priv->tx_rx_mode & SPI_RX_QUAD)
-			gen_fifo_cmd |= GQSPI_SPI_MODE_QSPI;
-		else if (priv->tx_rx_mode & SPI_RX_DUAL)
-			gen_fifo_cmd |= GQSPI_SPI_MODE_DUAL_SPI;
-		else
-			gen_fifo_cmd |= GQSPI_SPI_MODE_SPI;
-
-		gen_fifo_cmd |= GQSPI_GFIFO_DATA_XFR_MASK;
-		gen_fifo_cmd |= (priv->dummy_bytes * 8);
-=======
 	/* Send dummy */
 	if (op->dummy.nbytes) {
 		dummy_cycles = op->dummy.nbytes * 8 / op->dummy.buswidth;
@@ -703,7 +615,6 @@
 		gen_fifo_cmd &= ~(GQSPI_GFIFO_TX | GQSPI_GFIFO_RX);
 		gen_fifo_cmd |= GQSPI_GFIFO_DATA_XFR_MASK;
 		gen_fifo_cmd |= dummy_cycles;
->>>>>>> ade37460
 		zynqmp_qspi_fill_gen_fifo(priv, gen_fifo_cmd);
 	}
 }
@@ -743,22 +654,11 @@
 
 	gen_fifo_cmd = zynqmp_qspi_bus_select(priv);
 	gen_fifo_cmd |= zynqmp_qspi_genfifo_mode(priv->op->data.buswidth);
-	gen_fifo_cmd |= GQSPI_GFIFO_TX |
-			GQSPI_GFIFO_DATA_XFR_MASK;
-
-<<<<<<< HEAD
+	gen_fifo_cmd |= GQSPI_GFIFO_TX | GQSPI_GFIFO_DATA_XFR_MASK;
+
 	if (priv->stripe)
 		gen_fifo_cmd |= GQSPI_GFIFO_STRIPE_MASK;
 
-	if (priv->tx_nbits == GQSPI_SELECT_MODE_QUADSPI)
-		gen_fifo_cmd |= GQSPI_SPI_MODE_QSPI;
-	else if (priv->tx_nbits == GQSPI_SELECT_MODE_DUALSPI)
-		gen_fifo_cmd |= GQSPI_SPI_MODE_DUAL_SPI;
-	else
-		gen_fifo_cmd |= GQSPI_SPI_MODE_SPI;
-
-=======
->>>>>>> ade37460
 	while (priv->len) {
 		len = zynqmp_qspi_calc_exp(priv, &gen_fifo_cmd);
 		zynqmp_qspi_fill_gen_fifo(priv, gen_fifo_cmd);
@@ -766,11 +666,9 @@
 		debug("GFIFO_CMD_TX:0x%x\n", gen_fifo_cmd);
 
 		if (gen_fifo_cmd & GQSPI_GFIFO_EXP_MASK)
-			ret = zynqmp_qspi_fill_tx_fifo(priv,
-						       1 << len);
+			ret = zynqmp_qspi_fill_tx_fifo(priv, 1 << len);
 		else
-			ret = zynqmp_qspi_fill_tx_fifo(priv,
-						       len);
+			ret = zynqmp_qspi_fill_tx_fifo(priv, len);
 
 		if (ret)
 			return ret;
@@ -848,7 +746,6 @@
 	int ret = 0;
 	struct zynqmp_qspi_dma_regs *dma_regs = priv->dma_regs;
 
-<<<<<<< HEAD
 	while (totallen) {
 		if (totallen >= SZ_512M)
 			priv->len = SZ_256M;
@@ -871,18 +768,6 @@
 
 			debug("GFIFO_CMD_RX:0x%x\n", gen_fifo_cmd);
 		}
-=======
-	writel((unsigned long)buf, &dma_regs->dmadst);
-	writel(roundup(priv->len, GQSPI_DMA_ALIGN), &dma_regs->dmasize);
-	writel(GQSPI_DMA_DST_I_STS_MASK, &dma_regs->dmaier);
-	addr = (unsigned long)buf;
-	size = roundup(priv->len, GQSPI_DMA_ALIGN);
-	flush_dcache_range(addr, addr + size);
-
-	while (priv->len) {
-		zynqmp_qspi_calc_exp(priv, &gen_fifo_cmd);
-		zynqmp_qspi_fill_gen_fifo(priv, gen_fifo_cmd);
->>>>>>> ade37460
 
 		ret = wait_for_bit_le32(&dma_regs->dmaisr,
 					GQSPI_DMA_DST_I_STS_DONE, 1,
@@ -916,22 +801,11 @@
 
 	gen_fifo_cmd = zynqmp_qspi_bus_select(priv);
 	gen_fifo_cmd |= zynqmp_qspi_genfifo_mode(priv->op->data.buswidth);
-	gen_fifo_cmd |= GQSPI_GFIFO_RX |
-			GQSPI_GFIFO_DATA_XFR_MASK;
-
-<<<<<<< HEAD
-	if (priv->rx_nbits == GQSPI_SELECT_MODE_QUADSPI)
-		gen_fifo_cmd |= GQSPI_SPI_MODE_QSPI;
-	else if (priv->rx_nbits == GQSPI_SELECT_MODE_DUALSPI)
-		gen_fifo_cmd |= GQSPI_SPI_MODE_DUAL_SPI;
-	else
-		gen_fifo_cmd |= GQSPI_SPI_MODE_SPI;
+	gen_fifo_cmd |= GQSPI_GFIFO_RX | GQSPI_GFIFO_DATA_XFR_MASK;
 
 	if (priv->stripe)
 		gen_fifo_cmd |= GQSPI_GFIFO_STRIPE_MASK;
 
-=======
->>>>>>> ade37460
 	/*
 	 * Check if receive buffer is aligned to 4 byte and length
 	 * is multiples of four byte as we are using dma to receive.
@@ -945,8 +819,7 @@
 			return zynqmp_qspi_start_dma(priv, gen_fifo_cmd, buf);
 	}
 
-	ALLOC_CACHE_ALIGN_BUFFER(u8, tmp, roundup(priv->len,
-						  GQSPI_DMA_ALIGN));
+	ALLOC_CACHE_ALIGN_BUFFER(u8, tmp, roundup(priv->len, GQSPI_DMA_ALIGN));
 	buf = (u32 *)tmp;
 	return zynqmp_qspi_start_dma(priv, gen_fifo_cmd, buf);
 }
@@ -973,81 +846,6 @@
 	return 0;
 }
 
-<<<<<<< HEAD
-int zynqmp_qspi_xfer(struct udevice *dev, unsigned int len,
-		     const void *dout, void *din, unsigned long flags)
-{
-	struct udevice *bus = dev->parent;
-	struct zynqmp_qspi_priv *priv = dev_get_priv(bus);
-	struct spi_slave *slave = dev_get_parent_priv(dev);
-
-	debug("%s: priv: 0x%08lx len: %d dout: 0x%08lx ", __func__,
-	      (unsigned long)priv, len, (unsigned long)dout);
-	debug("din: 0x%08lx flags: 0x%lx\n", (unsigned long)din, flags);
-
-	priv->tx_buf = dout;
-	priv->rx_buf = din;
-	priv->len = len;
-
-	/*
-	 * Festering sore.
-	 * Assume that the beginning of a transfer with bits to
-	 * transmit must contain a device command.
-	 */
-	if (dout && flags & SPI_XFER_BEGIN)
-		priv->is_inst = 1;
-	else
-		priv->is_inst = 0;
-=======
-static int zynqmp_qspi_exec_op(struct spi_slave *slave,
-			       const struct spi_mem_op *op)
-{
-	struct zynqmp_qspi_priv *priv = dev_get_priv(slave->dev->parent);
-	int ret = 0;
-
-	priv->op = op;
-	priv->tx_buf = op->data.buf.out;
-	priv->rx_buf = op->data.buf.in;
-	priv->len = op->data.nbytes;
-
-	zynqmp_qspi_chipselect(priv, 1);
-
-	/* Send opcode, addr, dummy */
-	zynqmp_qspi_genfifo_cmd(priv);
->>>>>>> ade37460
-
-	/* Request the transfer */
-	if (op->data.dir == SPI_MEM_DATA_IN)
-		ret = zynqmp_qspi_genfifo_fill_rx(priv);
-	else if (op->data.dir == SPI_MEM_DATA_OUT)
-		ret = zynqmp_qspi_genfifo_fill_tx(priv);
-
-<<<<<<< HEAD
-	if (flags & SPI_XFER_U_PAGE)
-		priv->u_page = 1;
-	else
-		priv->u_page = 0;
-
-	priv->stripe = 0;
-	priv->bus = 0;
-
-	if (priv->is_dual == SF_DUAL_PARALLEL_FLASH) {
-		if (flags & SPI_XFER_MASK)
-			priv->bus = (flags & SPI_XFER_MASK) >> 8;
-		if (flags & SPI_XFER_STRIPE)
-			priv->stripe = 1;
-	}
-
-	priv->dummy_bytes = slave->dummy_bytes;
-	zynqmp_qspi_transfer(priv);
-=======
-	zynqmp_qspi_chipselect(priv, 0);
->>>>>>> ade37460
-
-	return ret;
-}
-
-<<<<<<< HEAD
 static bool zynqmp_qspi_update_stripe(const struct spi_mem_op *op)
 {
 	/*
@@ -1078,85 +876,47 @@
 static int zynqmp_qspi_exec_op(struct spi_slave *slave,
 			       const struct spi_mem_op *op)
 {
-	struct udevice *bus = slave->dev->parent;
-	struct zynqmp_qspi_priv *priv = dev_get_priv(bus);
-	int op_len, pos = 0, ret, i;
-	unsigned int flag = 0;
-	const u8 *tx_buf = NULL;
-	u8 *rx_buf = NULL;
-
-	if (op->data.nbytes) {
-		if (op->data.dir == SPI_MEM_DATA_IN) {
-			rx_buf = op->data.buf.in;
-			priv->rx_nbits = op->data.buswidth;
-		} else {
-			tx_buf = op->data.buf.out;
-			priv->tx_nbits = op->data.buswidth;
-		}
-	}
-
-	op_len = sizeof(op->cmd.opcode) + op->addr.nbytes + op->dummy.nbytes;
-
-	u8 op_buf[op_len];
-
-	op_buf[pos++] = op->cmd.opcode;
-
-	if (op->addr.nbytes) {
-		for (i = 0; i < op->addr.nbytes; i++)
-			op_buf[pos + i] = op->addr.val >>
-			(8 * (op->addr.nbytes - i - 1));
-
-		pos += op->addr.nbytes;
-	}
-
-	if (op->dummy.nbytes) {
-		memset(op_buf + pos, 0xff, op->dummy.nbytes);
-		slave->dummy_bytes = op->dummy.nbytes;
-	}
+	struct zynqmp_qspi_priv *priv = dev_get_priv(slave->dev->parent);
+	int ret = 0;
+
+	priv->op = op;
+	priv->tx_buf = op->data.buf.out;
+	priv->rx_buf = op->data.buf.in;
+	priv->len = op->data.nbytes;
 
 	if (slave->flags & SPI_XFER_U_PAGE)
-		flag |= SPI_XFER_U_PAGE;
-	if (slave->flags & SPI_XFER_LOWER)
-		flag |= SPI_XFER_LOWER;
-	if (slave->flags & SPI_XFER_UPPER)
-		flag |= SPI_XFER_UPPER;
-	if (slave->flags & SPI_XFER_STRIPE && zynqmp_qspi_update_stripe(op))
-		flag |= SPI_XFER_STRIPE;
-
-	/* 1st transfer: opcode + address + dummy cycles */
-	/* Make sure to set END bit if no tx or rx data messages follow */
-	if (!tx_buf && !rx_buf)
-		flag |= SPI_XFER_END;
-
-	ret = zynqmp_qspi_xfer(slave->dev, op_len, op_buf, NULL,
-			       flag | SPI_XFER_BEGIN);
-	if (ret)
-		return ret;
-
-	slave->dummy_bytes = 0;
-
-	if (op->data.nbytes) {
-		if (op->data.dir == SPI_MEM_DATA_IN)
-			priv->rx_nbits = op->data.buswidth;
-		else
-			priv->tx_nbits = op->data.buswidth;
-	}
-	/* 2nd transfer: rx or tx data path */
-	if (tx_buf || rx_buf) {
-		ret = zynqmp_qspi_xfer(slave->dev, op->data.nbytes, tx_buf,
-				       rx_buf, flag | SPI_XFER_END);
-		if (ret)
-			return ret;
-	}
+		priv->u_page = 1;
+	else
+		priv->u_page = 0;
+
+	priv->stripe = 0;
+	priv->bus = 0;
+
+	if (priv->is_dual == SF_DUAL_PARALLEL_FLASH) {
+		if (slave->flags & SPI_XFER_MASK)
+			priv->bus = (slave->flags & SPI_XFER_MASK) >> 8;
+		if (slave->flags & SPI_XFER_STRIPE && zynqmp_qspi_update_stripe(op))
+			priv->stripe = 1;
+	};
+
+	zynqmp_qspi_chipselect(priv, 1);
+
+	/* Send opcode, addr, dummy */
+	zynqmp_qspi_genfifo_cmd(priv);
+
+	/* Request the transfer */
+	if (op->data.dir == SPI_MEM_DATA_IN)
+		ret = zynqmp_qspi_genfifo_fill_rx(priv);
+	else if (op->data.dir == SPI_MEM_DATA_OUT)
+		ret = zynqmp_qspi_genfifo_fill_tx(priv);
+
+	zynqmp_qspi_chipselect(priv, 0);
 
 	slave->flags &= ~SPI_XFER_MASK;
-	spi_release_bus(slave);
-
-	return 0;
-}
-
-=======
->>>>>>> ade37460
+
+	return ret;
+}
+
 static const struct spi_controller_mem_ops zynqmp_qspi_mem_ops = {
 	.exec_op = zynqmp_qspi_exec_op,
 };
