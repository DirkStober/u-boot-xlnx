menuconfig SPI
	bool "SPI Support"
	help
	  The "Serial Peripheral Interface" is a low level synchronous
          protocol.  Chips that support SPI can have data transfer rates
          up to several tens of Mbit/sec.  Chips are addressed with a
          controller and a chipselect.  Most SPI slaves don't support
          dynamic device discovery; some are even write-only or read-only.

          SPI is widely used by microcontrollers to talk with sensors,
          eeprom and flash memory, codecs and various other controller
          chips, analog to digital (and d-to-a) converters, and more.
          MMC and SD cards can be accessed using SPI protocol; and for
          DataFlash cards used in MMC sockets, SPI must always be used.

          SPI is one of a family of similar protocols using a four wire
          interface (select, clock, data in, data out) including Microwire
          (half duplex), SSP, SSI, and PSP.  This driver framework should
          work with most such devices and controllers.

if SPI

config DM_SPI
	bool "Enable Driver Model for SPI drivers"
	depends on DM
	help
	  Enable driver model for SPI. The SPI slave interface
	  (spi_setup_slave(), spi_xfer(), etc.) is then implemented by
	  the SPI uclass. Drivers provide methods to access the SPI
	  buses that they control. The uclass interface is defined in
	  include/spi.h. The existing spi_slave structure is attached
	  as 'parent data' to every slave on each bus. Slaves
	  typically use driver-private data instead of extending the
	  spi_slave structure.

config SPI_MEM
	bool "SPI memory extension"
	help
	  Enable this option if you want to enable the SPI memory extension.
	  This extension is meant to simplify interaction with SPI memories
	  by providing an high-level interface to send memory-like commands.

config SPI_DIRMAP
	bool "SPI direct mapping"
	depends on SPI_MEM
	help
	  Enable the SPI direct mapping API. Most modern SPI controllers can
	  directly map a SPI memory (or a portion of the SPI memory) in the CPU
	  address space. Most of the time this brings significant performance
	  improvements as it automates the whole process of sending SPI memory
	  operations every time a new region is accessed.

if DM_SPI

config ALTERA_SPI
	bool "Altera SPI driver"
	help
	  Enable the Altera SPI driver. This driver can be used to
	  access the SPI NOR flash on platforms embedding this Altera
	  IP core. Please find details on the "Embedded Peripherals IP
	  User Guide" of Altera.

config APPLE_SPI
	bool "Apple SPI driver"
	default y if ARCH_APPLE
	help
	  Enable the Apple SPI driver. This driver can be used to
	  access the SPI flash and keyboard on machines based on Apple SoCs.

config ATCSPI200_SPI
	bool "Andestech ATCSPI200 SPI driver"
	help
	  Enable the Andestech ATCSPI200 SPI driver. This driver can be
	  used to access the SPI flash on AE3XX and AE250 platforms embedding
	  this Andestech IP core.

config ATH79_SPI
	bool "Atheros SPI driver"
	depends on ARCH_ATH79
	help
	  Enable the Atheros ar7xxx/ar9xxx SoC SPI driver, it was used
	  to access SPI NOR flash and other SPI peripherals. This driver
	  uses driver model and requires a device tree binding to operate.
	  please refer to doc/device-tree-bindings/spi/spi-ath79.txt.

config ATMEL_QSPI
	bool "Atmel Quad SPI Controller"
	depends on ARCH_AT91
	help
	  Enable the Atmel Quad SPI controller in master mode. This driver
	  does not support generic SPI. The implementation supports only the
	  spi-mem interface.

config ATMEL_SPI
	bool "Atmel SPI driver"
	default y if ARCH_AT91
	help
	  This enables driver for the Atmel SPI Controller, present on
	  many AT91 (ARM) chips. This driver can be used to access
	  the SPI Flash, such as AT25DF321.

config BCM63XX_HSSPI
	bool "BCM63XX HSSPI driver"
	depends on (ARCH_BMIPS || BCM6856 || BCM6858 || BCM63158)
	help
	  Enable the BCM6328 HSSPI driver. This driver can be used to
	  access the SPI NOR flash on platforms embedding this Broadcom
	  SPI core.

config BCM63XX_SPI
	bool "BCM6348 SPI driver"
	depends on ARCH_BMIPS
	help
	  Enable the BCM6348/BCM6358 SPI driver. This driver can be used to
	  access the SPI NOR flash on platforms embedding these Broadcom
	  SPI cores.

config BCMSTB_SPI
	bool "BCMSTB SPI driver"
	help
	  Enable the Broadcom set-top box SPI driver. This driver can
	  be used to access the SPI flash on platforms embedding this
	  Broadcom SPI core.

config CORTINA_SFLASH
	bool "Cortina-Access Serial Flash controller driver"
	depends on DM_SPI && SPI_MEM
	help
	  Enable the Cortina-Access Serial Flash controller driver. This driver
	  can be used to access the SPI NOR/NAND flash on platforms embedding this
	  Cortina-Access IP core.

config CADENCE_QSPI
	bool "Cadence QSPI driver"
	help
	  Enable the Cadence Quad-SPI (QSPI) driver. This driver can be
	  used to access the SPI NOR flash on platforms embedding this
	  Cadence IP core.

<<<<<<< HEAD
config CADENCE_OSPI_VERSAL
	bool "Configure Versal OSPI"
	depends on (ARCH_VERSAL || ARCH_VERSAL_NET) && CADENCE_QSPI
	imply DM_GPIO
	help
	  This option is used to enable Versal OSPI DMA operations which
	  are used for ospi flash read using cadence qspi controller.

=======
>>>>>>> 907ddbc8
config HAS_CQSPI_REF_CLK
	bool "Cadence QSPI static reference clock"
	depends on CADENCE_QSPI

config CQSPI_REF_CLK
	int "Cadence QSPI reference clock value in Hz"
	depends on HAS_CQSPI_REF_CLK

<<<<<<< HEAD
=======
config CADENCE_OSPI_VERSAL
	bool "Configure Versal OSPI"
	depends on (ARCH_VERSAL || ARCH_VERSAL_NET) && CADENCE_QSPI
	imply DM_GPIO
	help
	  This option is used to enable Versal OSPI DMA operations which
	  are used for ospi flash read using cadence qspi controller.

>>>>>>> 907ddbc8
config CF_SPI
        bool "ColdFire SPI driver"
        help
          Enable the ColdFire SPI driver. This driver can be used on
          some m68k SoCs.

config DAVINCI_SPI
	bool "Davinci & Keystone SPI driver"
	depends on ARCH_DAVINCI || ARCH_KEYSTONE
	help
	  Enable the Davinci SPI driver

config DESIGNWARE_SPI
	bool "Designware SPI driver"
	help
	  Enable the Designware SPI driver. This driver can be used to
	  access the SPI NOR flash on platforms embedding this Designware
	  IP core.

config EXYNOS_SPI
	bool "Samsung Exynos SPI driver"
	help
	  Enable the Samsung Exynos SPI driver. This driver can be used to
	  access the SPI NOR flash on platforms embedding this Samsung
	  Exynos IP core.

config FSL_DSPI
	bool "Freescale DSPI driver"
	help
	  Enable the Freescale DSPI driver. This driver can be used to
	  access the SPI NOR flash and SPI Data flash on platforms embedding
	  this Freescale DSPI IP core. LS102xA and Colibri VF50/VF61 platforms
	  use this driver.

config FSL_QSPI
	bool "Freescale QSPI driver"
	imply SPI_FLASH_BAR
	help
	  Enable the Freescale Quad-SPI (QSPI) driver. This driver can be
	  used to access the SPI NOR flash on platforms embedding this
	  Freescale IP core.

config FSL_QSPI_AHB_FULL_MAP
	bool "Use full AHB memory map space"
	depends on FSL_QSPI
	default y if ARCH_MX6 || ARCH_MX7 || ARCH_MX7ULP || ARCH_IMX8M
	help
	  Enable the Freescale QSPI driver to use full AHB memory map space for
	  flash access.

config GXP_SPI
	bool "SPI driver for GXP"
	imply SPI_FLASH_BAR
	help
	  Enable support for SPI on GXP.

config ICH_SPI
	bool "Intel ICH SPI driver"
	help
	  Enable the Intel ICH SPI driver. This driver can be used to
	  access the SPI NOR flash on platforms embedding this Intel
	  ICH IP core.

config IPROC_QSPI
	bool "Broadcom iProc QSPI Flash Controller driver"
	help
	  Enable Broadcom iProc QSPI Flash Controller driver.
	  This driver can be used to access the SPI NOR flash.

config KIRKWOOD_SPI
	bool "Marvell Kirkwood SPI Driver"
	help
	  Enable support for SPI on various Marvell SoCs, such as
	  Kirkwood and Armada 375.

config MESON_SPIFC
	bool "Amlogic Meson SPI Flash Controller driver"
	depends on ARCH_MESON
	help
	  Enable the Amlogic Meson SPI Flash Controller SPIFC) driver.
	  This driver can be used to access the SPI NOR flash chips on
	  Amlogic Meson SoCs.

config MICROCHIP_COREQSPI
	bool "Microchip FPGA QSPI Controller driver"
	help
	  Enable the QSPI driver for Microchip FPGA QSPI controllers.
	  This driver can be used on Polarfire SoC.

config MPC8XX_SPI
	bool "MPC8XX SPI Driver"
	depends on MPC8xx
	help
	  Enable support for SPI on MPC8XX

config MPC8XXX_SPI
	bool "MPC8XXX SPI Driver"
	help
	  Enable support for SPI on the MPC8XXX PowerPC SoCs.

config MSCC_BB_SPI
	bool "MSCC bitbang SPI driver"
	depends on SOC_VCOREIII
	help
	  Enable MSCC bitbang SPI driver. This driver can be used on
	  MSCC SOCs.

config MT7620_SPI
	bool "MediaTek MT7620 SPI driver"
	depends on SOC_MT7620
	help
	  Enable the MT7620 SPI driver. This driver can be used to access
	  generic SPI devices on MediaTek MT7620 SoC.

config MT7621_SPI
	bool "MediaTek MT7621 SPI driver"
	depends on SOC_MT7621 || SOC_MT7628
	help
	  Enable the MT7621 SPI driver. This driver can be used to access
	  the SPI NOR flash on platforms embedding this Ralink / MediaTek
	  SPI core, like MT7621/7628/7688.

config MTK_SNOR
	bool "Mediatek SPI-NOR controller driver"
	depends on SPI_MEM
	help
	  Enable the Mediatek SPINOR controller driver. This driver has
          better read/write performance with NOR.

config MTK_SNFI_SPI
	bool "Mediatek SPI memory controller driver"
	depends on SPI_MEM
	help
	  Enable the Mediatek SPI memory controller driver. This driver is
	  originally based on the MediaTek SNFI IP core. It can only be
	  used to access SPI memory devices like SPI-NOR or SPI-NAND on
	  platforms embedding this IP core, like MT7622/M7629.

config MTK_SPIM
	bool "Mediatek SPI-MEM master controller driver"
	depends on SPI_MEM
	help
	  Enable MediaTek SPI-MEM master controller driver. This driver mainly
	  supports SPI flashes. You can use single, dual or quad mode
	  transmission on this controller.

config MVEBU_A3700_SPI
	bool "Marvell Armada 3700 SPI driver"
	select CLK_ARMADA_3720
	help
	  Enable the Marvell Armada 3700 SPI driver. This driver can be
	  used to access the SPI NOR flash on platforms embedding this
	  Marvell IP core.

config MXS_SPI
	bool "MXS SPI Driver"
	help
	  Enable the MXS SPI controller driver. This driver can be used
	  on the i.MX23 and i.MX28 SoCs.

config SPI_MXIC
	bool "Macronix MX25F0A SPI controller"
	help
	  Enable the Macronix MX25F0A SPI controller driver. This driver
	  can be used to access the SPI flash on platforms embedding
	  this Macronix IP core.

config NPCM_FIU_SPI
	bool "FIU driver for Nuvoton NPCM SoC"
	help
	  This enables support for the Flash Interface Unit SPI controller
	  in master mode.

config NPCM_PSPI
	bool "PSPI driver for Nuvoton NPCM SoC"
	help
	  PSPI driver for NPCM SoC

config NXP_FSPI
	bool "NXP FlexSPI driver"
	depends on SPI_MEM
	help
	  Enable the NXP FlexSPI (FSPI) driver. This driver can be used to
	  access the SPI NOR flash on platforms embedding this NXP IP core.

config OCTEON_SPI
	bool "Octeon SPI driver"
	depends on ARCH_OCTEON || ARCH_OCTEONTX || ARCH_OCTEONTX2
	help
	  Enable the Octeon SPI driver. This driver can be used to
	  access the SPI NOR flash on Octeon II/III and OcteonTX/TX2
	  SoC platforms.

config OMAP3_SPI
	bool "McSPI driver for OMAP"
	help
	  SPI master controller for OMAP24XX and later Multichannel SPI
	  (McSPI). This driver be used to access SPI chips on platforms
	  embedding this OMAP3 McSPI IP core.

config PIC32_SPI
	bool "Microchip PIC32 SPI driver"
	depends on MACH_PIC32
	help
	  Enable the Microchip PIC32 SPI driver. This driver can be used
	  to access the SPI NOR flash, MMC-over-SPI on platforms based on
	  Microchip PIC32 family devices.

config PL022_SPI
	bool "ARM AMBA PL022 SSP controller driver"
	depends on ARM
	help
	  This selects the ARM(R) AMBA(R) PrimeCell PL022 SSP
	  controller. If you have an embedded system with an AMBA(R)
	  bus and a PL022 controller, say Y or M here.

config SPI_QUP
	bool "Qualcomm SPI controller with QUP interface"
	depends on ARCH_IPQ40XX
	help
	  Qualcomm Universal Peripheral (QUP) core is an AHB slave that
	  provides a common data path (an output FIFO and an input FIFO)
	  for serial peripheral interface (SPI) mini-core. SPI in master
	  mode supports up to 50MHz, up to four chip selects, programmable
	  data path from 4 bits to 32 bits and numerous protocol variants.

config RENESAS_RPC_SPI
	bool "Renesas RPC SPI driver"
	depends on RCAR_GEN3 || RZA1
	imply SPI_FLASH_BAR
	help
	  Enable the Renesas RPC SPI driver, used to access SPI NOR flash
	  on Renesas RCar Gen3 SoCs. This uses driver model and requires a
	  device tree binding to operate.

config ROCKCHIP_SFC
	bool "Rockchip SFC Driver"
	help
	  Enable the Rockchip SFC Driver for SPI NOR flash. This device is
	  a limited purpose SPI controller for driving NOR flash on certain
	  Rockchip SoCs. This uses driver model and requires a device tree
	  binding to operate.

config ROCKCHIP_SPI
	bool "Rockchip SPI driver"
	help
	  Enable the Rockchip SPI driver, used to access SPI NOR flash and
	  other SPI peripherals (such as the Chrome OS EC) on Rockchip SoCs.
	  This uses driver model and requires a device tree binding to
	  operate.

config SANDBOX_SPI
	bool "Sandbox SPI driver"
	depends on SANDBOX && DM
	help
	  Enable SPI support for sandbox. This is an emulation of a real SPI
	  bus. Devices can be attached to the bus using the device tree
	  which specifies the driver to use. As an example, see this device
	  tree fragment from sandbox.dts. It shows that the SPI bus has a
	  single flash device on chip select 0 which is emulated by the driver
	  for "sandbox,spi-flash", which is in drivers/mtd/spi/sandbox.c.

	  spi@0 {
		#address-cells = <1>;
		#size-cells = <0>;
		reg = <0>;
		compatible = "sandbox,spi";
		cs-gpios = <0>, <&gpio_a 0>;
		flash@0 {
			reg = <0>;
			compatible = "spansion,m25p16", "jedec,spi-nor";
			spi-max-frequency = <40000000>;
			sandbox,filename = "spi.bin";
		};
	  };

config SPI_ASPEED_SMC
	bool "ASPEED SPI flash controller driver"
	depends on DM_SPI && SPI_MEM
	default n
	help
	  Enable ASPEED SPI flash controller driver for AST2500
	  and AST2600 SoCs.

config SPI_SIFIVE
	bool "SiFive SPI driver"
	help
	  This driver supports the SiFive SPI IP. If unsure say N.
	  Enable the SiFive SPI controller driver.

	  The SiFive SPI controller driver is found on various SiFive SoCs.

config SOFT_SPI
	bool "Soft SPI driver"
	help
	 Enable Soft SPI driver. This driver is to use GPIO simulate
	 the SPI protocol.

config SPI_SUNXI
	bool "Allwinner SoC SPI controllers"
	default ARCH_SUNXI
	help
	  Enable the Allwinner SoC SPi controller driver.

	  Same controller driver can reuse in all Allwinner SoC variants.

config STM32_QSPI
	bool "STM32F7 QSPI driver"
	depends on STM32F4 || STM32F7 || ARCH_STM32MP
	help
	  Enable the STM32F7 Quad-SPI (QSPI) driver. This driver can be
	  used to access the SPI NOR flash chips on platforms embedding
	  this ST IP core.

config STM32_SPI
	bool "STM32 SPI driver"
	depends on ARCH_STM32MP
	help
	  Enable the STM32 Serial Peripheral Interface (SPI) driver for STM32MP
	  SoCs. This uses driver model and requires a device tree binding to
	  operate.

config TEGRA114_SPI
	bool "nVidia Tegra114 SPI driver"
	help
	  Enable the nVidia Tegra114 SPI driver. This driver can be used to
	  access the SPI NOR flash on platforms embedding this nVidia Tegra114
	  IP core.

	  This controller is different than the older SoCs SPI controller and
	  also register interface get changed with this controller.

config TEGRA20_SFLASH
	bool "nVidia Tegra20 Serial Flash controller driver"
	help
	  Enable the nVidia Tegra20 Serial Flash controller driver. This driver
	  can be used to access the SPI NOR flash on platforms embedding this
	  nVidia Tegra20 IP core.

config TEGRA20_SLINK
	bool "nVidia Tegra20/Tegra30 SLINK driver"
	help
	  Enable the nVidia Tegra20/Tegra30 SLINK driver. This driver can
	  be used to access the SPI NOR flash on platforms embedding this
	  nVidia Tegra20/Tegra30 IP cores.

config TEGRA210_QSPI
	bool "nVidia Tegra210 QSPI driver"
	help
	  Enable the Tegra Quad-SPI (QSPI) driver for T210. This driver
	  be used to access SPI chips on platforms embedding this
	  NVIDIA Tegra210 IP core.

config TI_QSPI
	bool "TI QSPI driver"
	imply TI_EDMA3
	help
	  Enable the TI Quad-SPI (QSPI) driver for DRA7xx and AM43xx evms.
	  This driver support spi flash single, quad and memory reads.

config UNIPHIER_SPI
	bool "Socionext UniPhier SPI driver"
	depends on ARCH_UNIPHIER
	help
	  Enable the Socionext UniPhier SPI driver. This driver can
	  be used to access SPI chips on platforms embedding this
	  UniPhier IP core.

config XILINX_SPI
	bool "Xilinx SPI driver"
	help
	  Enable the Xilinx SPI driver from the Xilinx EDK. This SPI
	  controller support 8 bit SPI transfers only, with or w/o FIFO.
	  For more info on Xilinx SPI Register Definitions and Overview
	  see driver file - drivers/spi/xilinx_spi.c

config ZYNQ_SPI
	bool "Zynq SPI driver"
	help
	  Enable the Zynq SPI driver. This driver can be used to
	  access the SPI NOR flash on platforms embedding this Zynq
	  SPI IP core.

config ZYNQ_QSPI
	bool "Zynq QSPI driver"
	imply SPI_FLASH_BAR
	help
	  Enable the Zynq Quad-SPI (QSPI) driver. This driver can be
	  used to access the SPI NOR flash on platforms embedding this
	  Zynq QSPI IP core. This IP is used to connect the flash in
	  4-bit qspi, 8-bit dual stacked and shared 4-bit dual parallel.

config ZYNQMP_GQSPI
	bool "Configure ZynqMP Generic QSPI"
	help
	  This option is used to enable ZynqMP QSPI controller driver which
	  is used to communicate with qspi flash devices.

endif # if DM_SPI

config FSL_ESPI
	bool "Freescale eSPI driver"
	imply SPI_FLASH_BAR
	help
	  Enable the Freescale eSPI driver. This driver can be used to
	  access the SPI interface and SPI NOR flash on platforms embedding
	  this Freescale eSPI IP core.

config SH_QSPI
	bool "Renesas Quad SPI driver"
	help
	  Enable the Renesas Quad SPI controller driver. This driver can be
	  used on Renesas SoCs.

config MXC_SPI
	bool "MXC SPI Driver"
	help
	  Enable the MXC SPI controller driver. This driver can be used
	  on various i.MX SoCs such as i.MX31/35/51/6/7.

config SYNQUACER_SPI
	bool "Socionext SynQuacer HS-SPI driver"
	depends on ARCH_SYNQUACER
	help
	  Enable the Socionext HS-SPI driver for SynQuacer. This driver can
	  be used to access the SPI interface and SPI NOR flash on platforms
	  embedding this HS-SPI IP core.

endif # menu "SPI Support"<|MERGE_RESOLUTION|>--- conflicted
+++ resolved
@@ -137,7 +137,14 @@
 	  used to access the SPI NOR flash on platforms embedding this
 	  Cadence IP core.
 
-<<<<<<< HEAD
+config HAS_CQSPI_REF_CLK
+	bool "Cadence QSPI static reference clock"
+	depends on CADENCE_QSPI
+
+config CQSPI_REF_CLK
+	int "Cadence QSPI reference clock value in Hz"
+	depends on HAS_CQSPI_REF_CLK
+
 config CADENCE_OSPI_VERSAL
 	bool "Configure Versal OSPI"
 	depends on (ARCH_VERSAL || ARCH_VERSAL_NET) && CADENCE_QSPI
@@ -146,27 +153,6 @@
 	  This option is used to enable Versal OSPI DMA operations which
 	  are used for ospi flash read using cadence qspi controller.
 
-=======
->>>>>>> 907ddbc8
-config HAS_CQSPI_REF_CLK
-	bool "Cadence QSPI static reference clock"
-	depends on CADENCE_QSPI
-
-config CQSPI_REF_CLK
-	int "Cadence QSPI reference clock value in Hz"
-	depends on HAS_CQSPI_REF_CLK
-
-<<<<<<< HEAD
-=======
-config CADENCE_OSPI_VERSAL
-	bool "Configure Versal OSPI"
-	depends on (ARCH_VERSAL || ARCH_VERSAL_NET) && CADENCE_QSPI
-	imply DM_GPIO
-	help
-	  This option is used to enable Versal OSPI DMA operations which
-	  are used for ospi flash read using cadence qspi controller.
-
->>>>>>> 907ddbc8
 config CF_SPI
         bool "ColdFire SPI driver"
         help
