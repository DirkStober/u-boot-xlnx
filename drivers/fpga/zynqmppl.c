// SPDX-License-Identifier: GPL-2.0
/*
 * (C) Copyright 2015 - 2016, Xilinx, Inc,
 * Michal Simek <michal.simek@xilinx.com>
 * Siva Durga Prasad <siva.durga.paladugu@xilinx.com>
 */

#include <console.h>
#include <common.h>
#include <zynqmppl.h>
#include <linux/sizes.h>
#include <asm/arch/sys_proto.h>
#include <memalign.h>

#define DUMMY_WORD	0xffffffff

/* Xilinx binary format header */
static const u32 bin_format[] = {
	DUMMY_WORD, /* Dummy words */
	DUMMY_WORD,
	DUMMY_WORD,
	DUMMY_WORD,
	DUMMY_WORD,
	DUMMY_WORD,
	DUMMY_WORD,
	DUMMY_WORD,
	DUMMY_WORD,
	DUMMY_WORD,
	DUMMY_WORD,
	DUMMY_WORD,
	DUMMY_WORD,
	DUMMY_WORD,
	DUMMY_WORD,
	DUMMY_WORD,
	0x000000bb, /* Sync word */
	0x11220044, /* Sync word */
	DUMMY_WORD,
	DUMMY_WORD,
	0xaa995566, /* Sync word */
};

#define SWAP_NO		1
#define SWAP_DONE	2

/*
 * Load the whole word from unaligned buffer
 * Keep in your mind that it is byte loading on little-endian system
 */
static u32 load_word(const void *buf, u32 swap)
{
	u32 word = 0;
	u8 *bitc = (u8 *)buf;
	int p;

	if (swap == SWAP_NO) {
		for (p = 0; p < 4; p++) {
			word <<= 8;
			word |= bitc[p];
		}
	} else {
		for (p = 3; p >= 0; p--) {
			word <<= 8;
			word |= bitc[p];
		}
	}

	return word;
}

static u32 check_header(const void *buf)
{
	u32 i, pattern;
	int swap = SWAP_NO;
	u32 *test = (u32 *)buf;

	debug("%s: Let's check bitstream header\n", __func__);

	/* Checking that passing bin is not a bitstream */
	for (i = 0; i < ARRAY_SIZE(bin_format); i++) {
		pattern = load_word(&test[i], swap);

		/*
		 * Bitstreams in binary format are swapped
		 * compare to regular bistream.
		 * Do not swap dummy word but if swap is done assume
		 * that parsing buffer is binary format
		 */
		if ((__swab32(pattern) != DUMMY_WORD) &&
		    (__swab32(pattern) == bin_format[i])) {
			swap = SWAP_DONE;
			debug("%s: data swapped - let's swap\n", __func__);
		}

		debug("%s: %d/%px: pattern %x/%x bin_format\n", __func__, i,
		      &test[i], pattern, bin_format[i]);
	}
	debug("%s: Found bitstream header at %px %s swapinng\n", __func__,
	      buf, swap == SWAP_NO ? "without" : "with");

	return swap;
}

static void *check_data(u8 *buf, size_t bsize, u32 *swap)
{
	u32 word, p = 0; /* possition */

	/* Because buf doesn't need to be aligned let's read it by chars */
	for (p = 0; p < bsize; p++) {
		word = load_word(&buf[p], SWAP_NO);
		debug("%s: word %x %x/%px\n", __func__, word, p, &buf[p]);

		/* Find the first bitstream dummy word */
		if (word == DUMMY_WORD) {
			debug("%s: Found dummy word at position %x/%px\n",
			      __func__, p, &buf[p]);
			*swap = check_header(&buf[p]);
			if (*swap) {
				/* FIXME add full bitstream checking here */
				return &buf[p];
			}
		}
		/* Loop can be huge - support CTRL + C */
		if (ctrlc())
			return NULL;
	}
	return NULL;
}

static ulong zynqmp_align_dma_buffer(u32 *buf, u32 len, u32 swap)
{
	u32 *new_buf;
	u32 i;

	if ((ulong)buf != ALIGN((ulong)buf, ARCH_DMA_MINALIGN)) {
		new_buf = (u32 *)ALIGN((ulong)buf, ARCH_DMA_MINALIGN);

		/*
		 * This might be dangerous but permits to flash if
		 * ARCH_DMA_MINALIGN is greater than header size
		 */
		if (new_buf > (u32 *)buf) {
			debug("%s: Aligned buffer is after buffer start\n",
			      __func__);
			new_buf -= ARCH_DMA_MINALIGN;
		}
		printf("%s: Align buffer at %px to %px(swap %d)\n", __func__,
		       buf, new_buf, swap);

		for (i = 0; i < (len/4); i++)
			new_buf[i] = load_word(&buf[i], swap);

		buf = new_buf;
	} else if ((swap != SWAP_DONE) &&
		   (zynqmp_pmufw_version() <= PMUFW_V1_0)) {
		/* For bitstream which are aligned */
		u32 *new_buf = (u32 *)buf;

		printf("%s: Bitstream is not swapped(%d) - swap it\n", __func__,
		       swap);

		for (i = 0; i < (len/4); i++)
			new_buf[i] = load_word(&buf[i], swap);
	}

	return (ulong)buf;
}

static int zynqmp_validate_bitstream(xilinx_desc *desc, const void *buf,
				   size_t bsize, u32 blocksize, u32 *swap)
{
	ulong *buf_start;
	ulong diff;

	buf_start = check_data((u8 *)buf, blocksize, swap);

	if (!buf_start)
		return FPGA_FAIL;

	/* Check if data is postpone from start */
	diff = (ulong)buf_start - (ulong)buf;
	if (diff) {
		printf("%s: Bitstream is not validated yet (diff %lx)\n",
		       __func__, diff);
		return FPGA_FAIL;
	}

	if ((ulong)buf < SZ_1M) {
		printf("%s: Bitstream has to be placed up to 1MB (%px)\n",
		       __func__, buf);
		return FPGA_FAIL;
	}

	return 0;
}

static int zynqmp_load(xilinx_desc *desc, const void *buf, size_t bsize,
		     bitstream_type bstype)
{
	ALLOC_CACHE_ALIGN_BUFFER(u32, bsizeptr, 1);
	u32 swap = 0;
	ulong bin_buf;
	int ret;
	u32 buf_lo, buf_hi;
	u32 ret_payload[PAYLOAD_ARG_CNT];
	bool xilfpga_old = false;

	if (zynqmp_pmufw_version() <= PMUFW_V1_0) {
		puts("WARN: PMUFW v1.0 or less is detected\n");
		puts("WARN: Not all bitstream formats are supported\n");
		puts("WARN: Please upgrade PMUFW\n");
		xilfpga_old = true;
		if (zynqmp_validate_bitstream(desc, buf, bsize, bsize, &swap))
			return FPGA_FAIL;
		bsizeptr = (u32 *)&bsize;
		flush_dcache_range((ulong)bsizeptr,
				   (ulong)bsizeptr + sizeof(size_t));
		bstype |= BIT(ZYNQMP_FPGA_BIT_NS);
	}

	bin_buf = zynqmp_align_dma_buffer((u32 *)buf, bsize, swap);

	debug("%s called!\n", __func__);
	flush_dcache_range(bin_buf, bin_buf + bsize);

	buf_lo = (u32)bin_buf;
	buf_hi = upper_32_bits(bin_buf);

	if (xilfpga_old)
		ret = invoke_smc(ZYNQMP_SIP_SVC_PM_FPGA_LOAD, buf_lo, buf_hi,
				 (u32)(uintptr_t)bsizeptr, bstype, ret_payload);
	else
		ret = invoke_smc(ZYNQMP_SIP_SVC_PM_FPGA_LOAD, buf_lo, buf_hi,
				 (u32)bsize, 0, ret_payload);

	if (ret)
		debug("PL FPGA LOAD fail\n");

	return ret;
}

#if defined(CONFIG_CMD_FPGA_LOAD_SECURE) && !defined(CONFIG_SPL_BUILD)
static int zynqmp_loads(xilinx_desc *desc, const void *buf, size_t bsize,
<<<<<<< HEAD
		       fpga_secure_info *fpga_sec_info)
=======
			struct fpga_secure_info *fpga_sec_info)
>>>>>>> 0157013f
{
	int ret;
	u32 buf_lo, buf_hi;
	u32 ret_payload[PAYLOAD_ARG_CNT];
	u8 flag = 0;

<<<<<<< HEAD
	flush_dcache_range((ulong)buf, (ulong)buf + bsize);
=======
	flush_dcache_range((ulong)buf, (ulong)buf +
			   ALIGN(bsize, CONFIG_SYS_CACHELINE_SIZE));
>>>>>>> 0157013f

	if (!fpga_sec_info->encflag)
		flag |= BIT(ZYNQMP_FPGA_BIT_ENC_DEV_KEY);

	if (fpga_sec_info->userkey_addr &&
	    fpga_sec_info->encflag == FPGA_ENC_USR_KEY) {
		flush_dcache_range((ulong)fpga_sec_info->userkey_addr,
				   (ulong)fpga_sec_info->userkey_addr +
<<<<<<< HEAD
				   KEY_PTR_LEN);
=======
				   ALIGN(KEY_PTR_LEN,
					 CONFIG_SYS_CACHELINE_SIZE));
>>>>>>> 0157013f
		flag |= BIT(ZYNQMP_FPGA_BIT_ENC_USR_KEY);
	}

	if (!fpga_sec_info->authflag)
		flag |= BIT(ZYNQMP_FPGA_BIT_AUTH_OCM);

	if (fpga_sec_info->authflag == ZYNQMP_FPGA_AUTH_DDR)
		flag |= BIT(ZYNQMP_FPGA_BIT_AUTH_DDR);

<<<<<<< HEAD
	buf_lo = (u32)(ulong)buf;
=======
	buf_lo = lower_32_bits((ulong)buf);
>>>>>>> 0157013f
	buf_hi = upper_32_bits((ulong)buf);

	ret = invoke_smc(ZYNQMP_SIP_SVC_PM_FPGA_LOAD, buf_lo, buf_hi,
			 (u32)(uintptr_t)fpga_sec_info->userkey_addr,
			 flag, ret_payload);
	if (ret)
<<<<<<< HEAD
		printf("PL FPGA LOAD fail\n");
	else
		printf("Bitstream successfully loaded\n");
=======
		puts("PL FPGA LOAD fail\n");
	else
		puts("Bitstream successfully loaded\n");
>>>>>>> 0157013f

	return ret;
}
#endif

static int zynqmp_pcap_info(xilinx_desc *desc)
{
	int ret;
	u32 ret_payload[PAYLOAD_ARG_CNT];

	ret = invoke_smc(ZYNQMP_SIP_SVC_PM_FPGA_STATUS, 0, 0, 0,
			 0, ret_payload);
	if (!ret)
		printf("PCAP status\t0x%x\n", ret_payload[1]);

	return ret;
}

struct xilinx_fpga_op zynqmp_op = {
	.load = zynqmp_load,
#if defined CONFIG_CMD_FPGA_LOAD_SECURE
	.loads = zynqmp_loads,
#endif
	.info = zynqmp_pcap_info,
};<|MERGE_RESOLUTION|>--- conflicted
+++ resolved
@@ -240,23 +240,15 @@
 
 #if defined(CONFIG_CMD_FPGA_LOAD_SECURE) && !defined(CONFIG_SPL_BUILD)
 static int zynqmp_loads(xilinx_desc *desc, const void *buf, size_t bsize,
-<<<<<<< HEAD
-		       fpga_secure_info *fpga_sec_info)
-=======
 			struct fpga_secure_info *fpga_sec_info)
->>>>>>> 0157013f
 {
 	int ret;
 	u32 buf_lo, buf_hi;
 	u32 ret_payload[PAYLOAD_ARG_CNT];
 	u8 flag = 0;
 
-<<<<<<< HEAD
-	flush_dcache_range((ulong)buf, (ulong)buf + bsize);
-=======
 	flush_dcache_range((ulong)buf, (ulong)buf +
 			   ALIGN(bsize, CONFIG_SYS_CACHELINE_SIZE));
->>>>>>> 0157013f
 
 	if (!fpga_sec_info->encflag)
 		flag |= BIT(ZYNQMP_FPGA_BIT_ENC_DEV_KEY);
@@ -265,12 +257,8 @@
 	    fpga_sec_info->encflag == FPGA_ENC_USR_KEY) {
 		flush_dcache_range((ulong)fpga_sec_info->userkey_addr,
 				   (ulong)fpga_sec_info->userkey_addr +
-<<<<<<< HEAD
-				   KEY_PTR_LEN);
-=======
 				   ALIGN(KEY_PTR_LEN,
 					 CONFIG_SYS_CACHELINE_SIZE));
->>>>>>> 0157013f
 		flag |= BIT(ZYNQMP_FPGA_BIT_ENC_USR_KEY);
 	}
 
@@ -280,26 +268,16 @@
 	if (fpga_sec_info->authflag == ZYNQMP_FPGA_AUTH_DDR)
 		flag |= BIT(ZYNQMP_FPGA_BIT_AUTH_DDR);
 
-<<<<<<< HEAD
-	buf_lo = (u32)(ulong)buf;
-=======
 	buf_lo = lower_32_bits((ulong)buf);
->>>>>>> 0157013f
 	buf_hi = upper_32_bits((ulong)buf);
 
 	ret = invoke_smc(ZYNQMP_SIP_SVC_PM_FPGA_LOAD, buf_lo, buf_hi,
 			 (u32)(uintptr_t)fpga_sec_info->userkey_addr,
 			 flag, ret_payload);
 	if (ret)
-<<<<<<< HEAD
-		printf("PL FPGA LOAD fail\n");
-	else
-		printf("Bitstream successfully loaded\n");
-=======
 		puts("PL FPGA LOAD fail\n");
 	else
 		puts("Bitstream successfully loaded\n");
->>>>>>> 0157013f
 
 	return ret;
 }
