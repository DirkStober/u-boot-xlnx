--- conflicted
+++ resolved
@@ -719,9 +719,6 @@
 	ret = clk_get_by_name(dev, "tx_clk", &priv->tx_clk);
 	if (ret < 0) {
 		dev_err(dev, "failed to get tx_clock\n");
-<<<<<<< HEAD
-		goto err1;
-=======
 		goto err2;
 	}
 
@@ -730,15 +727,6 @@
 		if (ret < 0) {
 			dev_err(dev, "failed to get rx_clock\n");
 			goto err2;
-		}
->>>>>>> ade37460
-	}
-
-	if (priv->clk_en_info & RXCLK_EN) {
-		ret = clk_get_by_name(dev, "rx_clk", &priv->rx_clk);
-		if (ret < 0) {
-			dev_err(dev, "failed to get rx_clock\n");
-			goto err1;
 		}
 	}
 
