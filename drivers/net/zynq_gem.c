// SPDX-License-Identifier: GPL-2.0+
/*
 * (C) Copyright 2011 Michal Simek
 *
 * Michal SIMEK <monstr@monstr.eu>
 *
 * Based on Xilinx gmac driver:
 * (C) Copyright 2011 Xilinx
 */

#include <clk.h>
#include <common.h>
#include <cpu_func.h>
#include <dm.h>
#include <generic-phy.h>
#include <log.h>
#include <net.h>
#include <netdev.h>
#include <config.h>
#include <console.h>
#include <malloc.h>
#include <asm/cache.h>
#include <asm/io.h>
#include <phy.h>
#include <reset.h>
#include <miiphy.h>
#include <wait_bit.h>
#include <watchdog.h>
#include <asm/system.h>
#include <asm/arch/hardware.h>
#include <asm/arch/sys_proto.h>
#include <dm/device_compat.h>
#include <linux/bitops.h>
#include <linux/err.h>
#include <linux/errno.h>
#include <eth_phy.h>
#include <zynqmp_firmware.h>

/* Bit/mask specification */
#define ZYNQ_GEM_PHYMNTNC_OP_MASK	0x40020000 /* operation mask bits */
#define ZYNQ_GEM_PHYMNTNC_OP_R_MASK	0x20000000 /* read operation */
#define ZYNQ_GEM_PHYMNTNC_OP_W_MASK	0x10000000 /* write operation */
#define ZYNQ_GEM_PHYMNTNC_PHYAD_SHIFT_MASK	23 /* Shift bits for PHYAD */
#define ZYNQ_GEM_PHYMNTNC_PHREG_SHIFT_MASK	18 /* Shift bits for PHREG */

#define ZYNQ_GEM_RXBUF_EOF_MASK		0x00008000 /* End of frame. */
#define ZYNQ_GEM_RXBUF_SOF_MASK		0x00004000 /* Start of frame. */
#define ZYNQ_GEM_RXBUF_LEN_MASK		0x00003FFF /* Mask for length field */

#define ZYNQ_GEM_RXBUF_WRAP_MASK	0x00000002 /* Wrap bit, last BD */
#define ZYNQ_GEM_RXBUF_NEW_MASK		0x00000001 /* Used bit.. */
#define ZYNQ_GEM_RXBUF_ADD_MASK		0xFFFFFFFC /* Mask for address */

/* Wrap bit, last descriptor */
#define ZYNQ_GEM_TXBUF_WRAP_MASK	0x40000000
#define ZYNQ_GEM_TXBUF_LAST_MASK	0x00008000 /* Last buffer */
#define ZYNQ_GEM_TXBUF_USED_MASK	0x80000000 /* Used by Hw */

#define ZYNQ_GEM_NWCTRL_TXEN_MASK	0x00000008 /* Enable transmit */
#define ZYNQ_GEM_NWCTRL_RXEN_MASK	0x00000004 /* Enable receive */
#define ZYNQ_GEM_NWCTRL_MDEN_MASK	0x00000010 /* Enable MDIO port */
#define ZYNQ_GEM_NWCTRL_STARTTX_MASK	0x00000200 /* Start tx (tx_go) */

#define ZYNQ_GEM_NWCFG_SPEED100		0x00000001 /* 100 Mbps operation */
#define ZYNQ_GEM_NWCFG_SPEED1000	0x00000400 /* 1Gbps operation */
#define ZYNQ_GEM_NWCFG_FDEN		0x00000002 /* Full Duplex mode */
#define ZYNQ_GEM_NWCFG_FSREM		0x00020000 /* FCS removal */
#define ZYNQ_GEM_NWCFG_SGMII_ENBL	0x08000000 /* SGMII Enable */
#define ZYNQ_GEM_NWCFG_PCS_SEL		0x00000800 /* PCS select */
#ifdef CONFIG_ARM64
#define ZYNQ_GEM_NWCFG_MDCCLKDIV	0x00100000 /* Div pclk by 64, max 160MHz */
#else
#define ZYNQ_GEM_NWCFG_MDCCLKDIV	0x000c0000 /* Div pclk by 48, max 120MHz */
#endif

#ifdef CONFIG_ARM64
# define ZYNQ_GEM_DBUS_WIDTH	(1 << 21) /* 64 bit bus */
#else
# define ZYNQ_GEM_DBUS_WIDTH	(0 << 21) /* 32 bit bus */
#endif

#define ZYNQ_GEM_NWCFG_INIT		(ZYNQ_GEM_DBUS_WIDTH | \
					ZYNQ_GEM_NWCFG_FDEN | \
					ZYNQ_GEM_NWCFG_FSREM | \
					ZYNQ_GEM_NWCFG_MDCCLKDIV)

#define ZYNQ_GEM_NWSR_MDIOIDLE_MASK	0x00000004 /* PHY management idle */

#define ZYNQ_GEM_DMACR_BLENGTH		0x00000004 /* INCR4 AHB bursts */
/* Use full configured addressable space (8 Kb) */
#define ZYNQ_GEM_DMACR_RXSIZE		0x00000300
/* Use full configured addressable space (4 Kb) */
#define ZYNQ_GEM_DMACR_TXSIZE		0x00000400
/* Set with binary 00011000 to use 1536 byte(1*max length frame/buffer) */
#define ZYNQ_GEM_DMACR_RXBUF		0x00180000

#if defined(CONFIG_PHYS_64BIT)
# define ZYNQ_GEM_DMA_BUS_WIDTH		BIT(30) /* 64 bit bus */
#else
# define ZYNQ_GEM_DMA_BUS_WIDTH		(0 << 30) /* 32 bit bus */
#endif

#define ZYNQ_GEM_DMACR_INIT		(ZYNQ_GEM_DMACR_BLENGTH | \
					ZYNQ_GEM_DMACR_RXSIZE | \
					ZYNQ_GEM_DMACR_TXSIZE | \
					ZYNQ_GEM_DMACR_RXBUF | \
					ZYNQ_GEM_DMA_BUS_WIDTH)

#define ZYNQ_GEM_TSR_DONE		0x00000020 /* Tx done mask */

#define ZYNQ_GEM_PCS_CTL_ANEG_ENBL	0x1000

#define ZYNQ_GEM_DCFG_DBG6_DMA_64B	BIT(23)

#define MDIO_IDLE_TIMEOUT_MS		100

/* Use MII register 1 (MII status register) to detect PHY */
#define PHY_DETECT_REG  1

/* Mask used to verify certain PHY features (or register contents)
 * in the register above:
 *  0x1000: 10Mbps full duplex support
 *  0x0800: 10Mbps half duplex support
 *  0x0008: Auto-negotiation support
 */
#define PHY_DETECT_MASK 0x1808

/* TX BD status masks */
#define ZYNQ_GEM_TXBUF_FRMLEN_MASK	0x000007ff
#define ZYNQ_GEM_TXBUF_EXHAUSTED	0x08000000
#define ZYNQ_GEM_TXBUF_UNDERRUN		0x10000000

/* Clock frequencies for different speeds */
#define ZYNQ_GEM_FREQUENCY_10	2500000UL
#define ZYNQ_GEM_FREQUENCY_100	25000000UL
#define ZYNQ_GEM_FREQUENCY_1000	125000000UL

#define RXCLK_EN		BIT(0)

/* Device registers */
struct zynq_gem_regs {
	u32 nwctrl; /* 0x0 - Network Control reg */
	u32 nwcfg; /* 0x4 - Network Config reg */
	u32 nwsr; /* 0x8 - Network Status reg */
	u32 reserved1;
	u32 dmacr; /* 0x10 - DMA Control reg */
	u32 txsr; /* 0x14 - TX Status reg */
	u32 rxqbase; /* 0x18 - RX Q Base address reg */
	u32 txqbase; /* 0x1c - TX Q Base address reg */
	u32 rxsr; /* 0x20 - RX Status reg */
	u32 reserved2[2];
	u32 idr; /* 0x2c - Interrupt Disable reg */
	u32 reserved3;
	u32 phymntnc; /* 0x34 - Phy Maintaince reg */
	u32 reserved4[18];
	u32 hashl; /* 0x80 - Hash Low address reg */
	u32 hashh; /* 0x84 - Hash High address reg */
#define LADDR_LOW	0
#define LADDR_HIGH	1
	u32 laddr[4][LADDR_HIGH + 1]; /* 0x8c - Specific1 addr low/high reg */
	u32 match[4]; /* 0xa8 - Type ID1 Match reg */
	u32 reserved6[18];
#define STAT_SIZE	44
	u32 stat[STAT_SIZE]; /* 0x100 - Octects transmitted Low reg */
	u32 reserved9[20];
	u32 pcscntrl;
	u32 rserved12[36];
	u32 dcfg6; /* 0x294 Design config reg6 */
	u32 reserved7[106];
	u32 transmit_q1_ptr; /* 0x440 - Transmit priority queue 1 */
	u32 reserved8[15];
	u32 receive_q1_ptr; /* 0x480 - Receive priority queue 1 */
	u32 reserved10[17];
	u32 upper_txqbase; /* 0x4C8 - Upper tx_q base addr */
	u32 reserved11[2];
	u32 upper_rxqbase; /* 0x4D4 - Upper rx_q base addr */
};

/* BD descriptors */
struct emac_bd {
	u32 addr; /* Next descriptor pointer */
	u32 status;
#if defined(CONFIG_PHYS_64BIT)
	u32 addr_hi;
	u32 reserved;
#endif
};

/* Reduce amount of BUFs if you have limited amount of memory */
#define RX_BUF 32
/* Page table entries are set to 1MB, or multiples of 1MB
 * (not < 1MB). driver uses less bd's so use 1MB bdspace.
 */
#define BD_SPACE	0x100000
/* BD separation space */
#define BD_SEPRN_SPACE	(RX_BUF * sizeof(struct emac_bd))

/* Setup the first free TX descriptor */
#define TX_FREE_DESC	2

/* Initialized, rxbd_current, rx_first_buf must be 0 after init */
struct zynq_gem_priv {
	struct emac_bd *tx_bd;
	struct emac_bd *rx_bd;
	char *rxbuffers;
	u32 rxbd_current;
	u32 rx_first_buf;
	int phyaddr;
	int init;
	struct zynq_gem_regs *iobase;
	struct zynq_gem_regs *mdiobase;
	phy_interface_t interface;
	struct phy_device *phydev;
	ofnode phy_of_node;
	struct mii_dev *bus;
	struct clk rx_clk;
	struct clk tx_clk;
	u32 max_speed;
	bool int_pcs;
	bool dma_64bit;
	u32 clk_en_info;
	struct reset_ctl_bulk resets;
};

static int phy_setup_op(struct zynq_gem_priv *priv, u32 phy_addr, u32 regnum,
			u32 op, u16 *data)
{
	u32 mgtcr;
	struct zynq_gem_regs *regs = priv->mdiobase;
	int err;

	err = wait_for_bit_le32(&regs->nwsr, ZYNQ_GEM_NWSR_MDIOIDLE_MASK,
				true, MDIO_IDLE_TIMEOUT_MS, false);
	if (err)
		return err;

	/* Construct mgtcr mask for the operation */
	mgtcr = ZYNQ_GEM_PHYMNTNC_OP_MASK | op |
		(phy_addr << ZYNQ_GEM_PHYMNTNC_PHYAD_SHIFT_MASK) |
		(regnum << ZYNQ_GEM_PHYMNTNC_PHREG_SHIFT_MASK) | *data;

	/* Write mgtcr and wait for completion */
	writel(mgtcr, &regs->phymntnc);

	err = wait_for_bit_le32(&regs->nwsr, ZYNQ_GEM_NWSR_MDIOIDLE_MASK,
				true, MDIO_IDLE_TIMEOUT_MS, false);
	if (err)
		return err;

	if (op == ZYNQ_GEM_PHYMNTNC_OP_R_MASK)
		*data = readl(&regs->phymntnc);

	return 0;
}

static int phyread(struct zynq_gem_priv *priv, u32 phy_addr,
		   u32 regnum, u16 *val)
{
	int ret;

	ret = phy_setup_op(priv, phy_addr, regnum,
			   ZYNQ_GEM_PHYMNTNC_OP_R_MASK, val);

	if (!ret)
		debug("%s: phy_addr %d, regnum 0x%x, val 0x%x\n", __func__,
		      phy_addr, regnum, *val);

	return ret;
}

static int phywrite(struct zynq_gem_priv *priv, u32 phy_addr,
		    u32 regnum, u16 data)
{
	debug("%s: phy_addr %d, regnum 0x%x, data 0x%x\n", __func__, phy_addr,
	      regnum, data);

	return phy_setup_op(priv, phy_addr, regnum,
			    ZYNQ_GEM_PHYMNTNC_OP_W_MASK, &data);
}

static int zynq_gem_setup_mac(struct udevice *dev)
{
	u32 i, macaddrlow, macaddrhigh;
	struct eth_pdata *pdata = dev_get_plat(dev);
	struct zynq_gem_priv *priv = dev_get_priv(dev);
	struct zynq_gem_regs *regs = priv->iobase;

	/* Set the MAC bits [31:0] in BOT */
	macaddrlow = pdata->enetaddr[0];
	macaddrlow |= pdata->enetaddr[1] << 8;
	macaddrlow |= pdata->enetaddr[2] << 16;
	macaddrlow |= pdata->enetaddr[3] << 24;

	/* Set MAC bits [47:32] in TOP */
	macaddrhigh = pdata->enetaddr[4];
	macaddrhigh |= pdata->enetaddr[5] << 8;

	for (i = 0; i < 4; i++) {
		writel(0, &regs->laddr[i][LADDR_LOW]);
		writel(0, &regs->laddr[i][LADDR_HIGH]);
		/* Do not use MATCHx register */
		writel(0, &regs->match[i]);
	}

	writel(macaddrlow, &regs->laddr[0][LADDR_LOW]);
	writel(macaddrhigh, &regs->laddr[0][LADDR_HIGH]);

	return 0;
}

static int zynq_phy_init(struct udevice *dev)
{
	int ret;
	struct zynq_gem_priv *priv = dev_get_priv(dev);
	struct zynq_gem_regs *regs_mdio = priv->mdiobase;
	const u32 supported = SUPPORTED_10baseT_Half |
			SUPPORTED_10baseT_Full |
			SUPPORTED_100baseT_Half |
			SUPPORTED_100baseT_Full |
			SUPPORTED_1000baseT_Half |
			SUPPORTED_1000baseT_Full;

	/* Enable only MDIO bus */
	writel(ZYNQ_GEM_NWCTRL_MDEN_MASK, &regs_mdio->nwctrl);

	if (IS_ENABLED(CONFIG_DM_ETH_PHY))
		priv->phyaddr = eth_phy_get_addr(dev);

	priv->phydev = phy_connect(priv->bus, priv->phyaddr, dev,
				   priv->interface);
	if (IS_ERR_OR_NULL(priv->phydev))
		return -ENODEV;

	if (priv->max_speed) {
		ret = phy_set_supported(priv->phydev, priv->max_speed);
		if (ret)
			return ret;
	}

	priv->phydev->supported &= supported | ADVERTISED_Pause |
				  ADVERTISED_Asym_Pause;

	priv->phydev->advertising = priv->phydev->supported;
	if (!ofnode_valid(priv->phydev->node))
		priv->phydev->node = priv->phy_of_node;

	return phy_config(priv->phydev);
}

static int zynq_gem_init(struct udevice *dev)
{
	u32 i, nwconfig;
	int ret;
	unsigned long clk_rate = 0;
	struct zynq_gem_priv *priv = dev_get_priv(dev);
	struct zynq_gem_regs *regs = priv->iobase;
	struct zynq_gem_regs *regs_mdio = priv->mdiobase;
	struct emac_bd *dummy_tx_bd = &priv->tx_bd[TX_FREE_DESC];
	struct emac_bd *dummy_rx_bd = &priv->tx_bd[TX_FREE_DESC + 2];

	if (readl(&regs->dcfg6) & ZYNQ_GEM_DCFG_DBG6_DMA_64B)
		priv->dma_64bit = true;
	else
		priv->dma_64bit = false;

#if defined(CONFIG_PHYS_64BIT)
	if (!priv->dma_64bit) {
		printf("ERR: %s: Using 64-bit DMA but HW doesn't support it\n",
		       __func__);
		return -EINVAL;
	}
#else
	if (priv->dma_64bit)
		debug("WARN: %s: Not using 64-bit dma even HW supports it\n",
		      __func__);
#endif

	if (!priv->init) {
		/* Disable all interrupts */
		writel(0xFFFFFFFF, &regs->idr);

		/* Disable the receiver & transmitter */
		writel(0, &regs->nwctrl);
		writel(0, &regs->txsr);
		writel(0, &regs->rxsr);
		writel(0, &regs->phymntnc);

		/* Clear the Hash registers for the mac address
		 * pointed by AddressPtr
		 */
		writel(0x0, &regs->hashl);
		/* Write bits [63:32] in TOP */
		writel(0x0, &regs->hashh);

		/* Clear all counters */
		for (i = 0; i < STAT_SIZE; i++)
			readl(&regs->stat[i]);

		/* Setup RxBD space */
		memset(priv->rx_bd, 0, RX_BUF * sizeof(struct emac_bd));

		for (i = 0; i < RX_BUF; i++) {
			priv->rx_bd[i].status = 0xF0000000;
			priv->rx_bd[i].addr =
					(lower_32_bits((ulong)(priv->rxbuffers)
							+ (i * PKTSIZE_ALIGN)));
#if defined(CONFIG_PHYS_64BIT)
			priv->rx_bd[i].addr_hi =
					(upper_32_bits((ulong)(priv->rxbuffers)
							+ (i * PKTSIZE_ALIGN)));
#endif
	}
		/* WRAP bit to last BD */
		priv->rx_bd[--i].addr |= ZYNQ_GEM_RXBUF_WRAP_MASK;
		/* Write RxBDs to IP */
		writel(lower_32_bits((ulong)priv->rx_bd), &regs->rxqbase);
#if defined(CONFIG_PHYS_64BIT)
		writel(upper_32_bits((ulong)priv->rx_bd), &regs->upper_rxqbase);
#endif

		/* Setup for DMA Configuration register */
		writel(ZYNQ_GEM_DMACR_INIT, &regs->dmacr);

		/* Setup for Network Control register, MDIO, Rx and Tx enable */
		setbits_le32(&regs_mdio->nwctrl, ZYNQ_GEM_NWCTRL_MDEN_MASK);

		/* Disable the second priority queue */
		dummy_tx_bd->addr = 0;
#if defined(CONFIG_PHYS_64BIT)
		dummy_tx_bd->addr_hi = 0;
#endif
		dummy_tx_bd->status = ZYNQ_GEM_TXBUF_WRAP_MASK |
				ZYNQ_GEM_TXBUF_LAST_MASK|
				ZYNQ_GEM_TXBUF_USED_MASK;

		dummy_rx_bd->addr = ZYNQ_GEM_RXBUF_WRAP_MASK |
				ZYNQ_GEM_RXBUF_NEW_MASK;
#if defined(CONFIG_PHYS_64BIT)
		dummy_rx_bd->addr_hi = 0;
#endif
		dummy_rx_bd->status = 0;

		writel((ulong)dummy_tx_bd, &regs->transmit_q1_ptr);
		writel((ulong)dummy_rx_bd, &regs->receive_q1_ptr);

		priv->init++;
	}

	ret = phy_startup(priv->phydev);
	if (ret)
		return ret;

	if (!priv->phydev->link) {
		printf("%s: No link.\n", priv->phydev->dev->name);
		return -1;
	}

	nwconfig = ZYNQ_GEM_NWCFG_INIT;

	/*
	 * Set SGMII enable PCS selection only if internal PCS/PMA
	 * core is used and interface is SGMII.
	 */
	if (priv->interface == PHY_INTERFACE_MODE_SGMII &&
	    priv->int_pcs) {
		nwconfig |= ZYNQ_GEM_NWCFG_SGMII_ENBL |
			    ZYNQ_GEM_NWCFG_PCS_SEL;
	}

	switch (priv->phydev->speed) {
	case SPEED_1000:
		writel(nwconfig | ZYNQ_GEM_NWCFG_SPEED1000,
		       &regs->nwcfg);
		clk_rate = ZYNQ_GEM_FREQUENCY_1000;
		break;
	case SPEED_100:
		writel(nwconfig | ZYNQ_GEM_NWCFG_SPEED100,
		       &regs->nwcfg);
		clk_rate = ZYNQ_GEM_FREQUENCY_100;
		break;
	case SPEED_10:
		clk_rate = ZYNQ_GEM_FREQUENCY_10;
		break;
	}

#ifdef CONFIG_ARM64
	if (priv->interface == PHY_INTERFACE_MODE_SGMII &&
	    priv->int_pcs) {
		/*
		 * Disable AN for fixed link configuration, enable otherwise.
		 * Must be written after PCS_SEL is set in nwconfig,
		 * otherwise writes will not take effect.
		 */
		if (priv->phydev->phy_id != PHY_FIXED_ID)
			writel(readl(&regs->pcscntrl) | ZYNQ_GEM_PCS_CTL_ANEG_ENBL,
			       &regs->pcscntrl);
		else
			writel(readl(&regs->pcscntrl) & ~ZYNQ_GEM_PCS_CTL_ANEG_ENBL,
			       &regs->pcscntrl);
	}
#endif

	ret = clk_get_rate(&priv->tx_clk);
	if (ret != clk_rate) {
		ret = clk_set_rate(&priv->tx_clk, clk_rate);
		if (IS_ERR_VALUE(ret)) {
			dev_err(dev, "failed to set tx clock rate %ld\n", clk_rate);
			return ret;
		}
	}

	ret = clk_enable(&priv->tx_clk);
	if (ret) {
		dev_err(dev, "failed to enable tx clock\n");
		return ret;
	}

	if (priv->clk_en_info & RXCLK_EN) {
		ret = clk_enable(&priv->rx_clk);
		if (ret) {
			dev_err(dev, "failed to enable rx clock\n");
			return ret;
		}
	}
	setbits_le32(&regs->nwctrl, ZYNQ_GEM_NWCTRL_RXEN_MASK |
					ZYNQ_GEM_NWCTRL_TXEN_MASK);

	return 0;
}

static int zynq_gem_send(struct udevice *dev, void *ptr, int len)
{
	dma_addr_t addr;
	u32 size;
	struct zynq_gem_priv *priv = dev_get_priv(dev);
	struct zynq_gem_regs *regs = priv->iobase;
	struct emac_bd *current_bd = &priv->tx_bd[1];

	/* Setup Tx BD */
	memset(priv->tx_bd, 0, sizeof(struct emac_bd));

	priv->tx_bd->addr = lower_32_bits((ulong)ptr);
#if defined(CONFIG_PHYS_64BIT)
	priv->tx_bd->addr_hi = upper_32_bits((ulong)ptr);
#endif
	priv->tx_bd->status = (len & ZYNQ_GEM_TXBUF_FRMLEN_MASK) |
			       ZYNQ_GEM_TXBUF_LAST_MASK;
	/* Dummy descriptor to mark it as the last in descriptor chain */
	current_bd->addr = 0x0;
#if defined(CONFIG_PHYS_64BIT)
	current_bd->addr_hi = 0x0;
#endif
	current_bd->status = ZYNQ_GEM_TXBUF_WRAP_MASK |
			     ZYNQ_GEM_TXBUF_LAST_MASK|
			     ZYNQ_GEM_TXBUF_USED_MASK;

	/* setup BD */
	writel(lower_32_bits((ulong)priv->tx_bd), &regs->txqbase);
#if defined(CONFIG_PHYS_64BIT)
	writel(upper_32_bits((ulong)priv->tx_bd), &regs->upper_txqbase);
#endif

	addr = (ulong) ptr;
	addr &= ~(ARCH_DMA_MINALIGN - 1);
	size = roundup(len, ARCH_DMA_MINALIGN);
	flush_dcache_range(addr, addr + size);
	barrier();

	/* Start transmit */
	setbits_le32(&regs->nwctrl, ZYNQ_GEM_NWCTRL_STARTTX_MASK);

	/* Read TX BD status */
	if (priv->tx_bd->status & ZYNQ_GEM_TXBUF_EXHAUSTED)
		printf("TX buffers exhausted in mid frame\n");

	return wait_for_bit_le32(&regs->txsr, ZYNQ_GEM_TSR_DONE,
				 true, 20000, true);
}

/* Do not check frame_recd flag in rx_status register 0x20 - just poll BD */
static int zynq_gem_recv(struct udevice *dev, int flags, uchar **packetp)
{
	int frame_len;
	dma_addr_t addr;
	struct zynq_gem_priv *priv = dev_get_priv(dev);
	struct emac_bd *current_bd = &priv->rx_bd[priv->rxbd_current];

	if (!(current_bd->addr & ZYNQ_GEM_RXBUF_NEW_MASK))
		return -1;

	if (!(current_bd->status &
			(ZYNQ_GEM_RXBUF_SOF_MASK | ZYNQ_GEM_RXBUF_EOF_MASK))) {
		printf("GEM: SOF or EOF not set for last buffer received!\n");
		return -1;
	}

	frame_len = current_bd->status & ZYNQ_GEM_RXBUF_LEN_MASK;
	if (!frame_len) {
		printf("%s: Zero size packet?\n", __func__);
		return -1;
	}

#if defined(CONFIG_PHYS_64BIT)
	addr = (dma_addr_t)((current_bd->addr & ZYNQ_GEM_RXBUF_ADD_MASK)
		      | ((dma_addr_t)current_bd->addr_hi << 32));
#else
	addr = current_bd->addr & ZYNQ_GEM_RXBUF_ADD_MASK;
#endif
	addr &= ~(ARCH_DMA_MINALIGN - 1);

	*packetp = (uchar *)(uintptr_t)addr;

	invalidate_dcache_range(addr, addr + roundup(PKTSIZE_ALIGN, ARCH_DMA_MINALIGN));
	barrier();

	return frame_len;
}

static int zynq_gem_free_pkt(struct udevice *dev, uchar *packet, int length)
{
	struct zynq_gem_priv *priv = dev_get_priv(dev);
	struct emac_bd *current_bd = &priv->rx_bd[priv->rxbd_current];
	struct emac_bd *first_bd;
	dma_addr_t addr;

	if (current_bd->status & ZYNQ_GEM_RXBUF_SOF_MASK) {
		priv->rx_first_buf = priv->rxbd_current;
	} else {
		current_bd->addr &= ~ZYNQ_GEM_RXBUF_NEW_MASK;
		current_bd->status = 0xF0000000; /* FIXME */
	}

	if (current_bd->status & ZYNQ_GEM_RXBUF_EOF_MASK) {
		first_bd = &priv->rx_bd[priv->rx_first_buf];
		first_bd->addr &= ~ZYNQ_GEM_RXBUF_NEW_MASK;
		first_bd->status = 0xF0000000;
	}

	/* Flush the cache for the packet as well */
#if defined(CONFIG_PHYS_64BIT)
	addr = (dma_addr_t)((current_bd->addr & ZYNQ_GEM_RXBUF_ADD_MASK)
		| ((dma_addr_t)current_bd->addr_hi << 32));
#else
	addr = current_bd->addr & ZYNQ_GEM_RXBUF_ADD_MASK;
#endif
	flush_dcache_range(addr, addr + roundup(PKTSIZE_ALIGN,
						ARCH_DMA_MINALIGN));
	barrier();

	if ((++priv->rxbd_current) >= RX_BUF)
		priv->rxbd_current = 0;

	return 0;
}

static void zynq_gem_halt(struct udevice *dev)
{
	struct zynq_gem_priv *priv = dev_get_priv(dev);
	struct zynq_gem_regs *regs = priv->iobase;

	clrsetbits_le32(&regs->nwctrl, ZYNQ_GEM_NWCTRL_RXEN_MASK |
						ZYNQ_GEM_NWCTRL_TXEN_MASK, 0);
}

static int zynq_gem_miiphy_read(struct mii_dev *bus, int addr,
				int devad, int reg)
{
	struct zynq_gem_priv *priv = bus->priv;
	int ret;
	u16 val = 0;

	ret = phyread(priv, addr, reg, &val);
	debug("%s 0x%x, 0x%x, 0x%x, 0x%x\n", __func__, addr, reg, val, ret);
	return val;
}

static int zynq_gem_miiphy_write(struct mii_dev *bus, int addr, int devad,
				 int reg, u16 value)
{
	struct zynq_gem_priv *priv = bus->priv;

	debug("%s 0x%x, 0x%x, 0x%x\n", __func__, addr, reg, value);
	return phywrite(priv, addr, reg, value);
}

static int zynq_gem_reset_init(struct udevice *dev)
{
	struct zynq_gem_priv *priv = dev_get_priv(dev);
	int ret;

	ret = reset_get_bulk(dev, &priv->resets);
	if (ret == -ENOTSUPP || ret == -ENOENT)
		return 0;
	else if (ret)
		return ret;

	ret = reset_deassert_bulk(&priv->resets);
	if (ret) {
		reset_release_bulk(&priv->resets);
		return ret;
	}

	return 0;
}

static int gem_zynqmp_set_dynamic_config(struct udevice *dev)
{
	u32 pm_info[2];
	int ret;

	if (IS_ENABLED(CONFIG_ARCH_ZYNQMP)) {
		if (!zynqmp_pm_is_function_supported(PM_IOCTL,
						     IOCTL_SET_GEM_CONFIG)) {
			ret = ofnode_read_u32_array(dev_ofnode(dev),
						    "power-domains",
						    pm_info,
						    ARRAY_SIZE(pm_info));
			if (ret) {
				dev_err(dev,
					"Failed to read power-domains info\n");
				return ret;
			}

			ret = zynqmp_pm_set_gem_config(pm_info[1],
						       GEM_CONFIG_FIXED, 0);
			if (ret)
				return ret;

			ret = zynqmp_pm_set_gem_config(pm_info[1],
						       GEM_CONFIG_SGMII_MODE,
						       1);
			if (ret)
				return ret;
		}
	}

	return 0;
}

static int zynq_gem_probe(struct udevice *dev)
{
	void *bd_space;
	struct zynq_gem_priv *priv = dev_get_priv(dev);
	int ret;
	struct phy phy;

	if (priv->interface == PHY_INTERFACE_MODE_SGMII) {
		ret = generic_phy_get_by_index(dev, 0, &phy);
		if (!ret) {
			ret = generic_phy_init(&phy);
			if (ret)
				return ret;
		} else if (ret != -ENOENT) {
			debug("could not get phy (err %d)\n", ret);
			return ret;
		}
	}

	ret = zynq_gem_reset_init(dev);
	if (ret)
		return ret;

	/* Align rxbuffers to ARCH_DMA_MINALIGN */
	priv->rxbuffers = memalign(ARCH_DMA_MINALIGN, RX_BUF * PKTSIZE_ALIGN);
	if (!priv->rxbuffers)
		return -ENOMEM;

	memset(priv->rxbuffers, 0, RX_BUF * PKTSIZE_ALIGN);
	ulong addr = (ulong)priv->rxbuffers;
	flush_dcache_range(addr, addr + roundup(RX_BUF * PKTSIZE_ALIGN, ARCH_DMA_MINALIGN));
	barrier();

	/* Align bd_space to MMU_SECTION_SHIFT */
	bd_space = memalign(1 << MMU_SECTION_SHIFT, BD_SPACE);
	if (!bd_space) {
		ret = -ENOMEM;
		goto err1;
	}

	mmu_set_region_dcache_behaviour((phys_addr_t)bd_space,
					BD_SPACE, DCACHE_OFF);

	/* Initialize the bd spaces for tx and rx bd's */
	priv->tx_bd = (struct emac_bd *)bd_space;
	priv->rx_bd = (struct emac_bd *)((ulong)bd_space + BD_SEPRN_SPACE);

	ret = clk_get_by_name(dev, "tx_clk", &priv->tx_clk);
	if (ret < 0) {
		dev_err(dev, "failed to get tx_clock\n");
		goto err2;
	}

	if (priv->clk_en_info & RXCLK_EN) {
		ret = clk_get_by_name(dev, "rx_clk", &priv->rx_clk);
		if (ret < 0) {
			dev_err(dev, "failed to get rx_clock\n");
			goto err2;
		}
	}

	if (IS_ENABLED(CONFIG_DM_ETH_PHY))
		priv->bus = eth_phy_get_mdio_bus(dev);

	if (!priv->bus) {
		priv->bus = mdio_alloc();
		priv->bus->read = zynq_gem_miiphy_read;
		priv->bus->write = zynq_gem_miiphy_write;
		priv->bus->priv = priv;

		ret = mdio_register_seq(priv->bus, dev_seq(dev));
		if (ret)
			goto err2;
	}

	if (IS_ENABLED(CONFIG_DM_ETH_PHY))
		eth_phy_set_mdio_bus(dev, priv->bus);

	ret = zynq_phy_init(dev);
	if (ret)
		goto err3;

	if (priv->interface == PHY_INTERFACE_MODE_SGMII && phy.dev) {
		if (IS_ENABLED(CONFIG_DM_ETH_PHY)) {
<<<<<<< HEAD
			if (device_is_compatible(dev, "cdns,zynqmp-gem")) {
=======
			if (device_is_compatible(dev, "cdns,zynqmp-gem") ||
			    device_is_compatible(dev, "xlnx,zynqmp-gem")) {
>>>>>>> 907ddbc8
				ret = gem_zynqmp_set_dynamic_config(dev);
				if (ret) {
					dev_err
					(dev,
					 "Failed to set gem dynamic config\n");
					return ret;
				}
			}
		}
		ret = generic_phy_power_on(&phy);
		if (ret)
			return ret;
	}

	printf("\nZYNQ GEM: %lx, mdio bus %lx, phyaddr %d, interface %s\n",
	       (ulong)priv->iobase, (ulong)priv->mdiobase, priv->phydev->addr,
	       phy_string_for_interface(priv->interface));

	return ret;

err3:
	mdio_unregister(priv->bus);
err2:
	free(priv->tx_bd);
err1:
	free(priv->rxbuffers);
	return ret;
}

static int zynq_gem_remove(struct udevice *dev)
{
	struct zynq_gem_priv *priv = dev_get_priv(dev);

	free(priv->phydev);
	mdio_unregister(priv->bus);
	mdio_free(priv->bus);

	return 0;
}

static const struct eth_ops zynq_gem_ops = {
	.start			= zynq_gem_init,
	.send			= zynq_gem_send,
	.recv			= zynq_gem_recv,
	.free_pkt		= zynq_gem_free_pkt,
	.stop			= zynq_gem_halt,
	.write_hwaddr		= zynq_gem_setup_mac,
};

static int zynq_gem_of_to_plat(struct udevice *dev)
{
	struct eth_pdata *pdata = dev_get_plat(dev);
	struct zynq_gem_priv *priv = dev_get_priv(dev);
	struct ofnode_phandle_args phandle_args;

	pdata->iobase = (phys_addr_t)dev_read_addr(dev);
	priv->iobase = (struct zynq_gem_regs *)pdata->iobase;
	priv->mdiobase = priv->iobase;
	/* Hardcode for now */
	priv->phyaddr = -1;

	if (!dev_read_phandle_with_args(dev, "phy-handle", NULL, 0, 0,
					&phandle_args)) {
		fdt_addr_t addr;
		ofnode parent;

		debug("phy-handle does exist %s\n", dev->name);
		if (!(IS_ENABLED(CONFIG_DM_ETH_PHY)))
			priv->phyaddr = ofnode_read_u32_default
					(phandle_args.node, "reg", -1);

		priv->phy_of_node = phandle_args.node;
		priv->max_speed = ofnode_read_u32_default(phandle_args.node,
							  "max-speed",
							  SPEED_1000);

		parent = ofnode_get_parent(phandle_args.node);
		if (ofnode_name_eq(parent, "mdio"))
			parent = ofnode_get_parent(parent);

		addr = ofnode_get_addr(parent);
		if (addr != FDT_ADDR_T_NONE) {
			debug("MDIO bus not found %s\n", dev->name);
			priv->mdiobase = (struct zynq_gem_regs *)addr;
		}
	}

	pdata->phy_interface = dev_read_phy_mode(dev);
	if (pdata->phy_interface == PHY_INTERFACE_MODE_NA)
		return -EINVAL;
	priv->interface = pdata->phy_interface;

	priv->int_pcs = dev_read_bool(dev, "is-internal-pcspma");

	priv->clk_en_info = dev_get_driver_data(dev);

	return 0;
}

static const struct udevice_id zynq_gem_ids[] = {
	{ .compatible = "xlnx,versal-gem", .data = RXCLK_EN },
	{ .compatible = "cdns,versal-gem", .data = RXCLK_EN },
	{ .compatible = "xlnx,zynqmp-gem" },
	{ .compatible = "cdns,zynqmp-gem" },
	{ .compatible = "xlnx,zynq-gem" },
	{ .compatible = "cdns,zynq-gem" },
	{ .compatible = "cdns,gem" },
	{ }
};

U_BOOT_DRIVER(zynq_gem) = {
	.name	= "zynq_gem",
	.id	= UCLASS_ETH,
	.of_match = zynq_gem_ids,
	.of_to_plat = zynq_gem_of_to_plat,
	.probe	= zynq_gem_probe,
	.remove	= zynq_gem_remove,
	.ops	= &zynq_gem_ops,
	.priv_auto	= sizeof(struct zynq_gem_priv),
	.plat_auto	= sizeof(struct eth_pdata),
};<|MERGE_RESOLUTION|>--- conflicted
+++ resolved
@@ -821,12 +821,8 @@
 
 	if (priv->interface == PHY_INTERFACE_MODE_SGMII && phy.dev) {
 		if (IS_ENABLED(CONFIG_DM_ETH_PHY)) {
-<<<<<<< HEAD
-			if (device_is_compatible(dev, "cdns,zynqmp-gem")) {
-=======
 			if (device_is_compatible(dev, "cdns,zynqmp-gem") ||
 			    device_is_compatible(dev, "xlnx,zynqmp-gem")) {
->>>>>>> 907ddbc8
 				ret = gem_zynqmp_set_dynamic_config(dev);
 				if (ret) {
 					dev_err
