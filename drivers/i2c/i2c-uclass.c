// SPDX-License-Identifier: GPL-2.0+
/*
 * Copyright (c) 2014 Google, Inc
 */

#include <common.h>
#include <dm.h>
#include <errno.h>
#include <i2c.h>
#include <malloc.h>
#include <dm/device-internal.h>
#include <dm/lists.h>
#include <dm/pinctrl.h>
#ifdef CONFIG_DM_GPIO
#include <asm/gpio.h>
#endif

#define I2C_MAX_OFFSET_LEN	4

enum {
	PIN_SDA = 0,
	PIN_SCL,
	PIN_COUNT,
};

/* Useful debugging function */
void i2c_dump_msgs(struct i2c_msg *msg, int nmsgs)
{
	int i;

	for (i = 0; i < nmsgs; i++) {
		struct i2c_msg *m = &msg[i];

		printf("   %s %x len=%x", m->flags & I2C_M_RD ? "R" : "W",
		       msg->addr, msg->len);
		if (!(m->flags & I2C_M_RD))
			printf(": %x", m->buf[0]);
		printf("\n");
	}
}

/**
 * i2c_setup_offset() - Set up a new message with a chip offset
 *
 * @chip:	Chip to use
 * @offset:	Byte offset within chip
 * @offset_buf:	Place to put byte offset
 * @msg:	Message buffer
 * @return 0 if OK, -EADDRNOTAVAIL if the offset length is 0. In that case the
 * message is still set up but will not contain an offset.
 */
static int i2c_setup_offset(struct dm_i2c_chip *chip, uint offset,
			    uint8_t offset_buf[], struct i2c_msg *msg)
{
	int offset_len;

	msg->addr = chip->chip_addr;
	msg->flags = chip->flags & DM_I2C_CHIP_10BIT ? I2C_M_TEN : 0;
	msg->len = chip->offset_len;
	msg->buf = offset_buf;
	if (!chip->offset_len)
		return -EADDRNOTAVAIL;
	assert(chip->offset_len <= I2C_MAX_OFFSET_LEN);
	offset_len = chip->offset_len;
	while (offset_len--)
		*offset_buf++ = offset >> (8 * offset_len);

	return 0;
}

static int i2c_read_bytewise(struct udevice *dev, uint offset,
			     uint8_t *buffer, int len)
{
	struct dm_i2c_chip *chip = dev_get_parent_platdata(dev);
	struct udevice *bus = dev_get_parent(dev);
	struct dm_i2c_ops *ops = i2c_get_ops(bus);
	struct i2c_msg msg[2], *ptr;
	uint8_t offset_buf[I2C_MAX_OFFSET_LEN];
	int ret;
	int i;

	for (i = 0; i < len; i++) {
		if (i2c_setup_offset(chip, offset + i, offset_buf, msg))
			return -EINVAL;
		ptr = msg + 1;
		ptr->addr = chip->chip_addr;
		ptr->flags = msg->flags | I2C_M_RD;
		ptr->len = 1;
		ptr->buf = &buffer[i];
		ptr++;

		ret = ops->xfer(bus, msg, ptr - msg);
		if (ret)
			return ret;
	}

	return 0;
}

static int i2c_write_bytewise(struct udevice *dev, uint offset,
			     const uint8_t *buffer, int len)
{
	struct dm_i2c_chip *chip = dev_get_parent_platdata(dev);
	struct udevice *bus = dev_get_parent(dev);
	struct dm_i2c_ops *ops = i2c_get_ops(bus);
	struct i2c_msg msg[1];
	uint8_t buf[I2C_MAX_OFFSET_LEN + 1];
	int ret;
	int i;

	for (i = 0; i < len; i++) {
		if (i2c_setup_offset(chip, offset + i, buf, msg))
			return -EINVAL;
		buf[msg->len++] = buffer[i];

		ret = ops->xfer(bus, msg, 1);
		if (ret)
			return ret;
	}

	return 0;
}

int dm_i2c_read(struct udevice *dev, uint offset, uint8_t *buffer, int len)
{
	struct dm_i2c_chip *chip = dev_get_parent_platdata(dev);
	struct udevice *bus = dev_get_parent(dev);
	struct dm_i2c_ops *ops = i2c_get_ops(bus);
	struct i2c_msg msg[2], *ptr;
	uint8_t offset_buf[I2C_MAX_OFFSET_LEN];
	int msg_count;

	if (!ops->xfer)
		return -ENOSYS;
	if (chip->flags & DM_I2C_CHIP_RD_ADDRESS)
		return i2c_read_bytewise(dev, offset, buffer, len);
	ptr = msg;
	if (!i2c_setup_offset(chip, offset, offset_buf, ptr))
		ptr++;

	if (len) {
		ptr->addr = chip->chip_addr;
		ptr->flags = chip->flags & DM_I2C_CHIP_10BIT ? I2C_M_TEN : 0;
		ptr->flags |= I2C_M_RD;
		ptr->len = len;
		ptr->buf = buffer;
		ptr++;
	}
	msg_count = ptr - msg;

	return ops->xfer(bus, msg, msg_count);
}

int dm_i2c_write(struct udevice *dev, uint offset, const uint8_t *buffer,
		 int len)
{
	struct dm_i2c_chip *chip = dev_get_parent_platdata(dev);
	struct udevice *bus = dev_get_parent(dev);
	struct dm_i2c_ops *ops = i2c_get_ops(bus);
	struct i2c_msg msg[1];

	if (!ops->xfer)
		return -ENOSYS;

	if (chip->flags & DM_I2C_CHIP_WR_ADDRESS)
		return i2c_write_bytewise(dev, offset, buffer, len);
	/*
	 * The simple approach would be to send two messages here: one to
	 * set the offset and one to write the bytes. However some drivers
	 * will not be expecting this, and some chips won't like how the
	 * driver presents this on the I2C bus.
	 *
	 * The API does not support separate offset and data. We could extend
	 * it with a flag indicating that there is data in the next message
	 * that needs to be processed in the same transaction. We could
	 * instead add an additional buffer to each message. For now, handle
	 * this in the uclass since it isn't clear what the impact on drivers
	 * would be with this extra complication. Unfortunately this means
	 * copying the message.
	 *
	 * Use the stack for small messages, malloc() for larger ones. We
	 * need to allow space for the offset (up to 4 bytes) and the message
	 * itself.
	 */
	if (len < 64) {
		uint8_t buf[I2C_MAX_OFFSET_LEN + len];

		i2c_setup_offset(chip, offset, buf, msg);
		msg->len += len;
		memcpy(buf + chip->offset_len, buffer, len);

		return ops->xfer(bus, msg, 1);
	} else {
		uint8_t *buf;
		int ret;

		buf = malloc(I2C_MAX_OFFSET_LEN + len);
		if (!buf)
			return -ENOMEM;
		i2c_setup_offset(chip, offset, buf, msg);
		msg->len += len;
		memcpy(buf + chip->offset_len, buffer, len);

		ret = ops->xfer(bus, msg, 1);
		free(buf);
		return ret;
	}
}

int dm_i2c_xfer(struct udevice *dev, struct i2c_msg *msg, int nmsgs)
{
	struct udevice *bus = dev_get_parent(dev);
	struct dm_i2c_ops *ops = i2c_get_ops(bus);

	if (!ops->xfer)
		return -ENOSYS;

	return ops->xfer(bus, msg, nmsgs);
}

int dm_i2c_reg_read(struct udevice *dev, uint offset)
{
	uint8_t val;
	int ret;

	ret = dm_i2c_read(dev, offset, &val, 1);
	if (ret < 0)
		return ret;

	return val;
}

int dm_i2c_reg_write(struct udevice *dev, uint offset, uint value)
{
	uint8_t val = value;

	return dm_i2c_write(dev, offset, &val, 1);
}

/**
 * i2c_probe_chip() - probe for a chip on a bus
 *
 * @bus:	Bus to probe
 * @chip_addr:	Chip address to probe
 * @flags:	Flags for the chip
 * @return 0 if found, -ENOSYS if the driver is invalid, -EREMOTEIO if the chip
 * does not respond to probe
 */
static int i2c_probe_chip(struct udevice *bus, uint chip_addr,
			  enum dm_i2c_chip_flags chip_flags)
{
	struct dm_i2c_ops *ops = i2c_get_ops(bus);
	struct i2c_msg msg[1];
	int ret;

	if (ops->probe_chip) {
		ret = ops->probe_chip(bus, chip_addr, chip_flags);
		if (!ret || ret != -ENOSYS)
			return ret;
	}

	if (!ops->xfer)
		return -ENOSYS;

	/* Probe with a zero-length message */
	msg->addr = chip_addr;
	msg->flags = chip_flags & DM_I2C_CHIP_10BIT ? I2C_M_TEN : 0;
	msg->len = 0;
	msg->buf = NULL;

	return ops->xfer(bus, msg, 1);
}

static int i2c_bind_driver(struct udevice *bus, uint chip_addr, uint offset_len,
			   struct udevice **devp)
{
	struct dm_i2c_chip *chip;
	char name[30], *str;
	struct udevice *dev;
	int ret;

	snprintf(name, sizeof(name), "generic_%x", chip_addr);
	str = strdup(name);
	if (!str)
		return -ENOMEM;
	ret = device_bind_driver(bus, "i2c_generic_chip_drv", str, &dev);
	debug("%s:  device_bind_driver: ret=%d\n", __func__, ret);
	if (ret)
		goto err_bind;

	/* Tell the device what we know about it */
	chip = dev_get_parent_platdata(dev);
	chip->chip_addr = chip_addr;
	chip->offset_len = offset_len;
	ret = device_probe(dev);
	debug("%s:  device_probe: ret=%d\n", __func__, ret);
	if (ret)
		goto err_probe;

	*devp = dev;
	return 0;

err_probe:
	/*
	 * If the device failed to probe, unbind it. There is nothing there
	 * on the bus so we don't want to leave it lying around
	 */
	device_unbind(dev);
err_bind:
	free(str);
	return ret;
}

int i2c_get_chip(struct udevice *bus, uint chip_addr, uint offset_len,
		 struct udevice **devp)
{
	struct udevice *dev;

	debug("%s: Searching bus '%s' for address %02x: ", __func__,
	      bus->name, chip_addr);
	for (device_find_first_child(bus, &dev); dev;
			device_find_next_child(&dev)) {
		struct dm_i2c_chip *chip = dev_get_parent_platdata(dev);
		int ret;

		if (chip->chip_addr == chip_addr) {
			ret = device_probe(dev);
			debug("found, ret=%d\n", ret);
			if (ret)
				return ret;
			*devp = dev;
			return 0;
		}
	}
	debug("not found\n");
	return i2c_bind_driver(bus, chip_addr, offset_len, devp);
}

int i2c_get_chip_for_busnum(int busnum, int chip_addr, uint offset_len,
			    struct udevice **devp)
{
	struct udevice *bus;
	int ret;

	ret = uclass_get_device_by_seq(UCLASS_I2C, busnum, &bus);
	if (ret) {
		debug("Cannot find I2C bus %d\n", busnum);
		return ret;
	}

	/* detect the presence of the chip on the bus */
	ret = i2c_probe_chip(bus, chip_addr, 0);
	debug("%s: bus='%s', address %02x, ret=%d\n", __func__, bus->name,
	      chip_addr, ret);
	if (ret) {
		debug("Cannot detect I2C chip %02x on bus %d\n", chip_addr,
		      busnum);
		return ret;
	}

	ret = i2c_get_chip(bus, chip_addr, offset_len, devp);
	if (ret) {
		debug("Cannot find I2C chip %02x on bus %d\n", chip_addr,
		      busnum);
		return ret;
	}

	return 0;
}

int dm_i2c_probe(struct udevice *bus, uint chip_addr, uint chip_flags,
		 struct udevice **devp)
{
	int ret;

	*devp = NULL;

	/* First probe that chip */
	ret = i2c_probe_chip(bus, chip_addr, chip_flags);
	debug("%s: bus='%s', address %02x, ret=%d\n", __func__, bus->name,
	      chip_addr, ret);
	if (ret)
		return ret;

	/* The chip was found, see if we have a driver, and probe it */
	ret = i2c_get_chip(bus, chip_addr, 1, devp);
	debug("%s:  i2c_get_chip: ret=%d\n", __func__, ret);

	return ret;
}

int dm_i2c_set_bus_speed(struct udevice *bus, unsigned int speed)
{
	struct dm_i2c_ops *ops = i2c_get_ops(bus);
	struct dm_i2c_bus *i2c = dev_get_uclass_priv(bus);
	int ret;

	/*
	 * If we have a method, call it. If not then the driver probably wants
	 * to deal with speed changes on the next transfer. It can easily read
	 * the current speed from this uclass
	 */
	if (ops->set_bus_speed) {
		ret = ops->set_bus_speed(bus, speed);
		if (ret)
			return ret;
	}
	i2c->speed_hz = speed;

	return 0;
}

int dm_i2c_get_bus_speed(struct udevice *bus)
{
	struct dm_i2c_ops *ops = i2c_get_ops(bus);
	struct dm_i2c_bus *i2c = dev_get_uclass_priv(bus);

	if (!ops->get_bus_speed)
		return i2c->speed_hz;

	return ops->get_bus_speed(bus);
}

int i2c_set_chip_flags(struct udevice *dev, uint flags)
{
	struct udevice *bus = dev->parent;
	struct dm_i2c_chip *chip = dev_get_parent_platdata(dev);
	struct dm_i2c_ops *ops = i2c_get_ops(bus);
	int ret;

	if (ops->set_flags) {
		ret = ops->set_flags(dev, flags);
		if (ret)
			return ret;
	}
	chip->flags = flags;

	return 0;
}

int i2c_get_chip_flags(struct udevice *dev, uint *flagsp)
{
	struct dm_i2c_chip *chip = dev_get_parent_platdata(dev);

	*flagsp = chip->flags;

	return 0;
}

int i2c_set_chip_offset_len(struct udevice *dev, uint offset_len)
{
	struct dm_i2c_chip *chip = dev_get_parent_platdata(dev);

	if (offset_len > I2C_MAX_OFFSET_LEN)
		return -EINVAL;
	chip->offset_len = offset_len;

	return 0;
}

int i2c_get_chip_offset_len(struct udevice *dev)
{
	struct dm_i2c_chip *chip = dev_get_parent_platdata(dev);

	return chip->offset_len;
}

#ifdef CONFIG_DM_GPIO
static void i2c_gpio_set_pin(struct gpio_desc *pin, int bit)
{
	if (bit)
		dm_gpio_set_dir_flags(pin, GPIOD_IS_IN);
	else
		dm_gpio_set_dir_flags(pin, GPIOD_IS_OUT |
					   GPIOD_ACTIVE_LOW |
					   GPIOD_IS_OUT_ACTIVE);
}

static int i2c_gpio_get_pin(struct gpio_desc *pin)
{
	return dm_gpio_get_value(pin);
}

static int i2c_deblock_gpio_loop(struct gpio_desc *sda_pin,
				 struct gpio_desc *scl_pin)
{
	int counter = 9;
	int ret = 0;

	i2c_gpio_set_pin(sda_pin, 1);
	i2c_gpio_set_pin(scl_pin, 1);
	udelay(5);

	/*  Toggle SCL until slave release SDA */
	while (counter-- >= 0) {
		i2c_gpio_set_pin(scl_pin, 1);
		udelay(5);
		i2c_gpio_set_pin(scl_pin, 0);
		udelay(5);
		if (i2c_gpio_get_pin(sda_pin))
			break;
	}

	/* Then, send I2C stop */
	i2c_gpio_set_pin(sda_pin, 0);
	udelay(5);

	i2c_gpio_set_pin(scl_pin, 1);
	udelay(5);

	i2c_gpio_set_pin(sda_pin, 1);
	udelay(5);

	if (!i2c_gpio_get_pin(sda_pin) || !i2c_gpio_get_pin(scl_pin))
		ret = -EREMOTEIO;

	return ret;
}

static int i2c_deblock_gpio(struct udevice *bus)
{
	struct gpio_desc gpios[PIN_COUNT];
	int ret, ret0;

	ret = gpio_request_list_by_name(bus, "gpios", gpios,
					ARRAY_SIZE(gpios), GPIOD_IS_IN);
	if (ret != ARRAY_SIZE(gpios)) {
		debug("%s: I2C Node '%s' has no 'gpios' property %s\n",
		      __func__, dev_read_name(bus), bus->name);
		if (ret >= 0) {
			gpio_free_list(bus, gpios, ret);
			ret = -ENOENT;
		}
		goto out;
	}

	ret = pinctrl_select_state(bus, "gpio");
	if (ret) {
		debug("%s: I2C Node '%s' has no 'gpio' pinctrl state. %s\n",
		      __func__, dev_read_name(bus), bus->name);
		goto out_no_pinctrl;
	}

	ret0 = i2c_deblock_gpio_loop(&gpios[PIN_SDA], &gpios[PIN_SCL]);

	ret = pinctrl_select_state(bus, "default");
	if (ret) {
		debug("%s: I2C Node '%s' has no 'default' pinctrl state. %s\n",
		      __func__, dev_read_name(bus), bus->name);
	}

	ret = !ret ? ret0 : ret;

out_no_pinctrl:
	gpio_free_list(bus, gpios, ARRAY_SIZE(gpios));
out:
	return ret;
}
#else
static int i2c_deblock_gpio(struct udevice *bus)
{
	return -ENOSYS;
}
#endif // CONFIG_DM_GPIO

int i2c_deblock(struct udevice *bus)
{
	struct dm_i2c_ops *ops = i2c_get_ops(bus);

	if (!ops->deblock)
		return i2c_deblock_gpio(bus);

	return ops->deblock(bus);
}

#if CONFIG_IS_ENABLED(OF_CONTROL) && !CONFIG_IS_ENABLED(OF_PLATDATA)
int i2c_chip_ofdata_to_platdata(struct udevice *dev, struct dm_i2c_chip *chip)
{
	int addr;

	chip->offset_len = dev_read_u32_default(dev, "u-boot,i2c-offset-len",
						1);
	chip->flags = 0;
	addr = dev_read_u32_default(dev, "reg", -1);
	if (addr == -1) {
		debug("%s: I2C Node '%s' has no 'reg' property %s\n", __func__,
		      dev_read_name(dev), dev->name);
		return -EINVAL;
	}
	chip->chip_addr = addr;

	return 0;
}
#endif

static int i2c_pre_probe(struct udevice *dev)
{
#if CONFIG_IS_ENABLED(OF_CONTROL) && !CONFIG_IS_ENABLED(OF_PLATDATA)
	struct dm_i2c_bus *i2c = dev_get_uclass_priv(dev);
	unsigned int max = 0;
	ofnode node;
	int ret;

	i2c->max_transaction_bytes = 0;
	dev_for_each_subnode(node, dev) {
		ret = ofnode_read_u32(node,
				      "u-boot,i2c-transaction-bytes",
				      &max);
		if (!ret && max > i2c->max_transaction_bytes)
			i2c->max_transaction_bytes = max;
	}

	debug("%s: I2C bus: %s max transaction bytes: %d\n", __func__,
	      dev->name, i2c->max_transaction_bytes);
#endif
	return 0;
}

static int i2c_post_probe(struct udevice *dev)
{
#if CONFIG_IS_ENABLED(OF_CONTROL) && !CONFIG_IS_ENABLED(OF_PLATDATA)
	struct dm_i2c_bus *i2c = dev_get_uclass_priv(dev);

	i2c->speed_hz = dev_read_u32_default(dev, "clock-frequency", 100000);

	return dm_i2c_set_bus_speed(dev, i2c->speed_hz);
#else
	return 0;
#endif
}

static int i2c_child_post_bind(struct udevice *dev)
{
#if CONFIG_IS_ENABLED(OF_CONTROL) && !CONFIG_IS_ENABLED(OF_PLATDATA)
	struct dm_i2c_chip *plat = dev_get_parent_platdata(dev);

	if (!dev_of_valid(dev))
		return 0;
	return i2c_chip_ofdata_to_platdata(dev, plat);
#else
	return 0;
#endif
}

struct i2c_priv {
	int max_id;
};

static int i2c_post_bind(struct udevice *dev)
{
	struct uclass *class = dev->uclass;
	struct i2c_priv *priv = class->priv;
	int ret = 0;

	/* Just for sure */
	if (!priv)
		return -ENOMEM;

	debug("%s: %s, req_seq=%d\n", __func__, dev->name, dev->req_seq);

	/* if there is no alias ID, use the first free */
	if (dev->req_seq == -1)
		dev->req_seq = ++priv->max_id;

	debug("%s: %s, new req_seq=%d\n", __func__, dev->name, dev->req_seq);

#if CONFIG_IS_ENABLED(OF_CONTROL) && !CONFIG_IS_ENABLED(OF_PLATDATA)
	ret = dm_scan_fdt_dev(dev);
#endif
	return ret;
}

int i2c_uclass_init(struct uclass *class)
{
	struct i2c_priv *priv = class->priv;

	/* Just for sure */
	if (!priv)
		return -ENOMEM;

	/* Get the last allocated alias. */
#if CONFIG_IS_ENABLED(OF_CONTROL)
	priv->max_id = dev_read_alias_highest_id("i2c");
#else
	priv->max_id = -1;
#endif

	debug("%s: highest alias id is %d\n", __func__, priv->max_id);

	return 0;
}

UCLASS_DRIVER(i2c) = {
	.id		= UCLASS_I2C,
	.name		= "i2c",
	.flags		= DM_UC_FLAG_SEQ_ALIAS,
	.post_bind	= i2c_post_bind,
	.init		= i2c_uclass_init,
	.priv_auto_alloc_size = sizeof(struct i2c_priv),
<<<<<<< HEAD
=======
	.pre_probe      = i2c_pre_probe,
>>>>>>> 3414936b
	.post_probe	= i2c_post_probe,
	.per_device_auto_alloc_size = sizeof(struct dm_i2c_bus),
	.per_child_platdata_auto_alloc_size = sizeof(struct dm_i2c_chip),
	.child_post_bind = i2c_child_post_bind,
};

UCLASS_DRIVER(i2c_generic) = {
	.id		= UCLASS_I2C_GENERIC,
	.name		= "i2c_generic",
};

U_BOOT_DRIVER(i2c_generic_chip_drv) = {
	.name		= "i2c_generic_chip_drv",
	.id		= UCLASS_I2C_GENERIC,
};<|MERGE_RESOLUTION|>--- conflicted
+++ resolved
@@ -697,10 +697,7 @@
 	.post_bind	= i2c_post_bind,
 	.init		= i2c_uclass_init,
 	.priv_auto_alloc_size = sizeof(struct i2c_priv),
-<<<<<<< HEAD
-=======
 	.pre_probe      = i2c_pre_probe,
->>>>>>> 3414936b
 	.post_probe	= i2c_post_probe,
 	.per_device_auto_alloc_size = sizeof(struct dm_i2c_bus),
 	.per_child_platdata_auto_alloc_size = sizeof(struct dm_i2c_chip),
