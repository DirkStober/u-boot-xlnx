--- conflicted
+++ resolved
@@ -175,11 +175,7 @@
 		}
 	}
 
-<<<<<<< HEAD
-	if (bank >= priv->p_data->max_bank) {
-=======
 	if (bank >= platdata->p_data->max_bank) {
->>>>>>> 0157013f
 		printf("Invalid bank and pin num\n");
 		*bank_num = 0;
 		*bank_pin_num = 0;
@@ -190,11 +186,7 @@
 {
 	struct zynq_gpio_platdata *platdata = dev_get_platdata(dev);
 
-<<<<<<< HEAD
-	return gpio < priv->p_data->ngpio;
-=======
 	return gpio < platdata->p_data->ngpio;
->>>>>>> 0157013f
 }
 
 static int check_gpio(unsigned gpio, struct udevice *dev)
