// SPDX-License-Identifier: GPL-2.0+
/*
 * Copyright 2015 Xilinx, Inc.
 *
 * Zynq USB HOST xHCI Controller
 *
 * Author: Siva Durga Prasad Paladugu<sivadur@xilinx.com>
 *
 * This file was reused from Freescale USB xHCI
 */

#include <common.h>
#include <dm.h>
#include <usb.h>
#include <linux/errno.h>
#include <asm/arch/hardware.h>
#include <linux/compat.h>
#include <linux/usb/dwc3.h>
#include "xhci.h"

/* Declare global data pointer */
/* Default to the ZYNQMP XHCI defines */
#define USB3_PWRCTL_CLK_CMD_MASK	0x3FE000
#define USB3_PWRCTL_CLK_FREQ_MASK	0xFFC
#define USB3_PHY_PARTIAL_RX_POWERON     BIT(6)
#define USB3_PHY_RX_POWERON		BIT(14)
#define USB3_PHY_TX_POWERON		BIT(15)
#define USB3_PHY_TX_RX_POWERON	(USB3_PHY_RX_POWERON | USB3_PHY_TX_POWERON)
#define USB3_PWRCTL_CLK_CMD_SHIFT   14
#define USB3_PWRCTL_CLK_FREQ_SHIFT	22

/* USBOTGSS_WRAPPER definitions */
#define USBOTGSS_WRAPRESET	BIT(17)
#define USBOTGSS_DMADISABLE BIT(16)
#define USBOTGSS_STANDBYMODE_NO_STANDBY BIT(4)
#define USBOTGSS_STANDBYMODE_SMRT		BIT(5)
#define USBOTGSS_STANDBYMODE_SMRT_WKUP (0x3 << 4)
#define USBOTGSS_IDLEMODE_NOIDLE BIT(2)
#define USBOTGSS_IDLEMODE_SMRT BIT(3)
#define USBOTGSS_IDLEMODE_SMRT_WKUP (0x3 << 2)

/* USBOTGSS_IRQENABLE_SET_0 bit */
#define USBOTGSS_COREIRQ_EN	BIT(1)

/* USBOTGSS_IRQENABLE_SET_1 bits */
#define USBOTGSS_IRQ_SET_1_IDPULLUP_FALL_EN	BIT(1)
#define USBOTGSS_IRQ_SET_1_DISCHRGVBUS_FALL_EN	BIT(3)
#define USBOTGSS_IRQ_SET_1_CHRGVBUS_FALL_EN	BIT(4)
#define USBOTGSS_IRQ_SET_1_DRVVBUS_FALL_EN	BIT(5)
#define USBOTGSS_IRQ_SET_1_IDPULLUP_RISE_EN	BIT(8)
#define USBOTGSS_IRQ_SET_1_DISCHRGVBUS_RISE_EN	BIT(11)
#define USBOTGSS_IRQ_SET_1_CHRGVBUS_RISE_EN	BIT(12)
#define USBOTGSS_IRQ_SET_1_DRVVBUS_RISE_EN	BIT(13)
#define USBOTGSS_IRQ_SET_1_OEVT_EN		BIT(16)
#define USBOTGSS_IRQ_SET_1_DMADISABLECLR_EN	BIT(17)

struct zynqmp_xhci {
	struct usb_platdata usb_plat;
	struct xhci_ctrl ctrl;
	struct xhci_hccr *hcd;
	struct dwc3 *dwc3_reg;
};

struct zynqmp_xhci_platdata {
	fdt_addr_t hcd_base;
};

static int zynqmp_xhci_core_init(struct zynqmp_xhci *zynqmp_xhci)
{
	int ret = 0;

	ret = dwc3_core_init(zynqmp_xhci->dwc3_reg);
	if (ret) {
		debug("%s:failed to initialize core\n", __func__);
		return ret;
	}

	/* We are hard-coding DWC3 core to Host Mode */
	dwc3_set_mode(zynqmp_xhci->dwc3_reg, DWC3_GCTL_PRTCAP_HOST);

	return ret;
}

void xhci_hcd_stop(int index)
{
	/*
	 * Currently zynqmp socs do not support PHY shutdown from
	 * sw. But this support may be added in future socs.
	 */

	return;
}

static int xhci_usb_probe(struct udevice *dev)
{
	struct zynqmp_xhci_platdata *plat = dev_get_platdata(dev);
	struct zynqmp_xhci *ctx = dev_get_priv(dev);
	struct xhci_hcor *hcor;
	int ret;

	ctx->hcd = (struct xhci_hccr *)plat->hcd_base;
	ctx->dwc3_reg = (struct dwc3 *)((char *)(ctx->hcd) + DWC3_REG_OFFSET);

	ret = zynqmp_xhci_core_init(ctx);
	if (ret) {
		puts("XHCI: failed to initialize controller\n");
		return -EINVAL;
	}

	hcor = (struct xhci_hcor *)((ulong)ctx->hcd +
				  HC_LENGTH(xhci_readl(&ctx->hcd->cr_capbase)));

<<<<<<< HEAD

	return xhci_register(dev, ctx->hcd, hcor);
}

static int xhci_usb_remove(struct udevice *dev)
{
	return xhci_deregister(dev);
}

static int xhci_usb_ofdata_to_platdata(struct udevice *dev)
{
	struct zynqmp_xhci_platdata *plat = dev_get_platdata(dev);
	const void *blob = gd->fdt_blob;

	/* Get the base address for XHCI controller from the device node */
	plat->hcd_base = fdtdec_get_addr(blob, dev_of_offset(dev), "reg");
	if (plat->hcd_base == FDT_ADDR_T_NONE) {
		debug("Can't get the XHCI register base address\n");
		return -ENXIO;
	}

=======
	return xhci_register(dev, ctx->hcd, hcor);
}

static int xhci_usb_remove(struct udevice *dev)
{
	return xhci_deregister(dev);
}

static int xhci_usb_ofdata_to_platdata(struct udevice *dev)
{
	struct zynqmp_xhci_platdata *plat = dev_get_platdata(dev);
	const void *blob = gd->fdt_blob;

	/* Get the base address for XHCI controller from the device node */
	plat->hcd_base = fdtdec_get_addr(blob, dev_of_offset(dev), "reg");
	if (plat->hcd_base == FDT_ADDR_T_NONE) {
		debug("Can't get the XHCI register base address\n");
		return -ENXIO;
	}

>>>>>>> 0157013f
	return 0;
}

U_BOOT_DRIVER(dwc3_generic_host) = {
<<<<<<< HEAD
	.name	= "dwc3-generic-host",
	.id	= UCLASS_USB,
	.ofdata_to_platdata = xhci_usb_ofdata_to_platdata,
	.probe = xhci_usb_probe,
	.remove = xhci_usb_remove,
	.ops    = &xhci_usb_ops,
	.platdata_auto_alloc_size = sizeof(struct zynqmp_xhci_platdata),
	.priv_auto_alloc_size = sizeof(struct zynqmp_xhci),
	.flags  = DM_FLAG_ALLOC_PRIV_DMA,
=======
	.name = "dwc3-generic-host",
	.id = UCLASS_USB,
	.ofdata_to_platdata = xhci_usb_ofdata_to_platdata,
	.probe = xhci_usb_probe,
	.remove = xhci_usb_remove,
	.ops = &xhci_usb_ops,
	.platdata_auto_alloc_size = sizeof(struct zynqmp_xhci_platdata),
	.priv_auto_alloc_size = sizeof(struct zynqmp_xhci),
	.flags = DM_FLAG_ALLOC_PRIV_DMA,
>>>>>>> 0157013f
};<|MERGE_RESOLUTION|>--- conflicted
+++ resolved
@@ -110,8 +110,6 @@
 	hcor = (struct xhci_hcor *)((ulong)ctx->hcd +
 				  HC_LENGTH(xhci_readl(&ctx->hcd->cr_capbase)));
 
-<<<<<<< HEAD
-
 	return xhci_register(dev, ctx->hcd, hcor);
 }
 
@@ -132,43 +130,10 @@
 		return -ENXIO;
 	}
 
-=======
-	return xhci_register(dev, ctx->hcd, hcor);
-}
-
-static int xhci_usb_remove(struct udevice *dev)
-{
-	return xhci_deregister(dev);
-}
-
-static int xhci_usb_ofdata_to_platdata(struct udevice *dev)
-{
-	struct zynqmp_xhci_platdata *plat = dev_get_platdata(dev);
-	const void *blob = gd->fdt_blob;
-
-	/* Get the base address for XHCI controller from the device node */
-	plat->hcd_base = fdtdec_get_addr(blob, dev_of_offset(dev), "reg");
-	if (plat->hcd_base == FDT_ADDR_T_NONE) {
-		debug("Can't get the XHCI register base address\n");
-		return -ENXIO;
-	}
-
->>>>>>> 0157013f
 	return 0;
 }
 
 U_BOOT_DRIVER(dwc3_generic_host) = {
-<<<<<<< HEAD
-	.name	= "dwc3-generic-host",
-	.id	= UCLASS_USB,
-	.ofdata_to_platdata = xhci_usb_ofdata_to_platdata,
-	.probe = xhci_usb_probe,
-	.remove = xhci_usb_remove,
-	.ops    = &xhci_usb_ops,
-	.platdata_auto_alloc_size = sizeof(struct zynqmp_xhci_platdata),
-	.priv_auto_alloc_size = sizeof(struct zynqmp_xhci),
-	.flags  = DM_FLAG_ALLOC_PRIV_DMA,
-=======
 	.name = "dwc3-generic-host",
 	.id = UCLASS_USB,
 	.ofdata_to_platdata = xhci_usb_ofdata_to_platdata,
@@ -178,5 +143,4 @@
 	.platdata_auto_alloc_size = sizeof(struct zynqmp_xhci_platdata),
 	.priv_auto_alloc_size = sizeof(struct zynqmp_xhci),
 	.flags = DM_FLAG_ALLOC_PRIV_DMA,
->>>>>>> 0157013f
 };