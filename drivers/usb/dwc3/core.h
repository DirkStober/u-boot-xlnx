--- conflicted
+++ resolved
@@ -115,11 +115,7 @@
 #define DWC3_GEVNTCOUNT(n)	(0xc40c + (n * 0x10))
 
 #define DWC3_GHWPARAMS8		0xc600
-<<<<<<< HEAD
-#define DWC3_GFLADJ		0xC630
-=======
 #define DWC3_GFLADJ		0xc630
->>>>>>> ade37460
 
 /* Device Registers */
 #define DWC3_DCFG		0xc700
