// SPDX-License-Identifier: GPL-2.0+
/*
 * Copyright (C) 2015 Google, Inc
 * Written by Simon Glass <sjg@chromium.org>
 */

#include <common.h>
#include <mmc.h>
#include <dm.h>
#include <dm/device-internal.h>
#include <dm/lists.h>
#include "mmc_private.h"

int dm_mmc_send_cmd(struct udevice *dev, struct mmc_cmd *cmd,
		    struct mmc_data *data)
{
	struct mmc *mmc = mmc_get_mmc_dev(dev);
	struct dm_mmc_ops *ops = mmc_get_ops(dev);
	int ret;

	mmmc_trace_before_send(mmc, cmd);
	if (ops->send_cmd)
		ret = ops->send_cmd(dev, cmd, data);
	else
		ret = -ENOSYS;
	mmmc_trace_after_send(mmc, cmd, ret);

	return ret;
}

int mmc_send_cmd(struct mmc *mmc, struct mmc_cmd *cmd, struct mmc_data *data)
{
	return dm_mmc_send_cmd(mmc->dev, cmd, data);
}

int dm_mmc_set_ios(struct udevice *dev)
{
	struct dm_mmc_ops *ops = mmc_get_ops(dev);

	if (!ops->set_ios)
		return -ENOSYS;
	return ops->set_ios(dev);
}

int mmc_set_ios(struct mmc *mmc)
{
	return dm_mmc_set_ios(mmc->dev);
}

void dm_mmc_send_init_stream(struct udevice *dev)
{
	struct dm_mmc_ops *ops = mmc_get_ops(dev);

	if (ops->send_init_stream)
		ops->send_init_stream(dev);
}

void mmc_send_init_stream(struct mmc *mmc)
{
	dm_mmc_send_init_stream(mmc->dev);
}

#if CONFIG_IS_ENABLED(MMC_UHS_SUPPORT)
int dm_mmc_wait_dat0(struct udevice *dev, int state, int timeout)
{
	struct dm_mmc_ops *ops = mmc_get_ops(dev);

	if (!ops->wait_dat0)
		return -ENOSYS;
	return ops->wait_dat0(dev, state, timeout);
}

int mmc_wait_dat0(struct mmc *mmc, int state, int timeout)
{
	return dm_mmc_wait_dat0(mmc->dev, state, timeout);
}
#endif

int dm_mmc_get_wp(struct udevice *dev)
{
	struct dm_mmc_ops *ops = mmc_get_ops(dev);

	if (!ops->get_wp)
		return -ENOSYS;
	return ops->get_wp(dev);
}

int mmc_getwp(struct mmc *mmc)
{
	return dm_mmc_get_wp(mmc->dev);
}

int dm_mmc_get_cd(struct udevice *dev)
{
	struct dm_mmc_ops *ops = mmc_get_ops(dev);

	if (!ops->get_cd)
		return -ENOSYS;
	return ops->get_cd(dev);
}

int mmc_getcd(struct mmc *mmc)
{
	return dm_mmc_get_cd(mmc->dev);
}

<<<<<<< HEAD
int dm_mmc_set_voltage(struct udevice *dev)
{
	struct dm_mmc_ops *ops = mmc_get_ops(dev);

	if (!ops->set_voltage)
		return -ENOSYS;

	return ops->set_voltage(dev);
}

int mmc_set_voltage(struct mmc *mmc)
{
	return dm_mmc_set_voltage(mmc->dev);
}

int dm_mmc_set_uhs(struct udevice *dev)
{
	struct dm_mmc_ops *ops = mmc_get_ops(dev);

	if (!ops->set_uhs)
		return -ENOSYS;

	return ops->set_uhs(dev);
}

int mmc_switch_uhs(struct mmc *mmc)
{
	return dm_mmc_set_uhs(mmc->dev);
}

int dm_mmc_execute_tuning(struct udevice *dev)
{
	struct mmc *mmc = mmc_get_mmc_dev(dev);
	struct dm_mmc_ops *ops = mmc_get_ops(dev);
	u8 opcode;

	if (!ops->execute_tuning)
		return -ENOSYS;

	if (IS_SD(mmc))
		opcode = MMC_CMD_SEND_TUNING_BLOCK;
	else
		opcode = MMC_CMD_SEND_TUNING_BLOCK_HS200;

	return ops->execute_tuning(dev, opcode);
}

int mmc_execute_tuning(struct mmc *mmc)
{
	return dm_mmc_execute_tuning(mmc->dev);
=======
#ifdef MMC_SUPPORTS_TUNING
int dm_mmc_execute_tuning(struct udevice *dev, uint opcode)
{
	struct dm_mmc_ops *ops = mmc_get_ops(dev);

	if (!ops->execute_tuning)
		return -ENOSYS;
	return ops->execute_tuning(dev, opcode);
}

int mmc_execute_tuning(struct mmc *mmc, uint opcode)
{
	return dm_mmc_execute_tuning(mmc->dev, opcode);
}
#endif

int mmc_of_parse(struct udevice *dev, struct mmc_config *cfg)
{
	int val;

	val = dev_read_u32_default(dev, "bus-width", 1);

	switch (val) {
	case 0x8:
		cfg->host_caps |= MMC_MODE_8BIT;
		/* fall through */
	case 0x4:
		cfg->host_caps |= MMC_MODE_4BIT;
		/* fall through */
	case 0x1:
		cfg->host_caps |= MMC_MODE_1BIT;
		break;
	default:
		dev_err(dev, "Invalid \"bus-width\" value %u!\n", val);
		return -EINVAL;
	}

	/* f_max is obtained from the optional "max-frequency" property */
	dev_read_u32(dev, "max-frequency", &cfg->f_max);

	if (dev_read_bool(dev, "cap-sd-highspeed"))
		cfg->host_caps |= MMC_CAP(SD_HS);
	if (dev_read_bool(dev, "cap-mmc-highspeed"))
		cfg->host_caps |= MMC_CAP(MMC_HS);
	if (dev_read_bool(dev, "sd-uhs-sdr12"))
		cfg->host_caps |= MMC_CAP(UHS_SDR12);
	if (dev_read_bool(dev, "sd-uhs-sdr25"))
		cfg->host_caps |= MMC_CAP(UHS_SDR25);
	if (dev_read_bool(dev, "sd-uhs-sdr50"))
		cfg->host_caps |= MMC_CAP(UHS_SDR50);
	if (dev_read_bool(dev, "sd-uhs-sdr104"))
		cfg->host_caps |= MMC_CAP(UHS_SDR104);
	if (dev_read_bool(dev, "sd-uhs-ddr50"))
		cfg->host_caps |= MMC_CAP(UHS_DDR50);
	if (dev_read_bool(dev, "mmc-ddr-1_8v"))
		cfg->host_caps |= MMC_CAP(MMC_DDR_52);
	if (dev_read_bool(dev, "mmc-ddr-1_2v"))
		cfg->host_caps |= MMC_CAP(MMC_DDR_52);
	if (dev_read_bool(dev, "mmc-hs200-1_8v"))
		cfg->host_caps |= MMC_CAP(MMC_HS_200);
	if (dev_read_bool(dev, "mmc-hs200-1_2v"))
		cfg->host_caps |= MMC_CAP(MMC_HS_200);

	return 0;
>>>>>>> 0157013f
}

struct mmc *mmc_get_mmc_dev(struct udevice *dev)
{
	struct mmc_uclass_priv *upriv;

	if (!device_active(dev))
		return NULL;
	upriv = dev_get_uclass_priv(dev);
	return upriv->mmc;
}

#if CONFIG_IS_ENABLED(BLK)
struct mmc *find_mmc_device(int dev_num)
{
	struct udevice *dev, *mmc_dev;
	int ret;

	ret = blk_find_device(IF_TYPE_MMC, dev_num, &dev);

	if (ret) {
#if !defined(CONFIG_SPL_BUILD) || defined(CONFIG_SPL_LIBCOMMON_SUPPORT)
		printf("MMC Device %d not found\n", dev_num);
#endif
		return NULL;
	}

	mmc_dev = dev_get_parent(dev);

	struct mmc *mmc = mmc_get_mmc_dev(mmc_dev);

	return mmc;
}

int get_mmc_num(void)
{
	return max((blk_find_max_devnum(IF_TYPE_MMC) + 1), 0);
}

int mmc_get_next_devnum(void)
{
	return blk_find_max_devnum(IF_TYPE_MMC);
}

struct blk_desc *mmc_get_blk_desc(struct mmc *mmc)
{
	struct blk_desc *desc;
	struct udevice *dev;

	device_find_first_child(mmc->dev, &dev);
	if (!dev)
		return NULL;
	desc = dev_get_uclass_platdata(dev);

	return desc;
}

void mmc_do_preinit(void)
{
	struct udevice *dev;
	struct uclass *uc;
	int ret;

	ret = uclass_get(UCLASS_MMC, &uc);
	if (ret)
		return;
	uclass_foreach_dev(dev, uc) {
		struct mmc *m = mmc_get_mmc_dev(dev);

		if (!m)
			continue;
#ifdef CONFIG_FSL_ESDHC_ADAPTER_IDENT
		mmc_set_preinit(m, 1);
#endif
		if (m->preinit)
			mmc_start_init(m);
	}
}

#if !defined(CONFIG_SPL_BUILD) || defined(CONFIG_SPL_LIBCOMMON_SUPPORT)
void print_mmc_devices(char separator)
{
	struct udevice *dev;
	char *mmc_type;
	bool first = true;

	for (uclass_first_device(UCLASS_MMC, &dev);
	     dev;
	     uclass_next_device(&dev), first = false) {
		struct mmc *m = mmc_get_mmc_dev(dev);

		if (!first) {
			printf("%c", separator);
			if (separator != '\n')
				puts(" ");
		}
		if (m->has_init)
			mmc_type = IS_SD(m) ? "SD" : "eMMC";
		else
			mmc_type = NULL;

		printf("%s: %d", m->cfg->name, mmc_get_blk_desc(m)->devnum);
		if (mmc_type)
			printf(" (%s)", mmc_type);
	}

	printf("\n");
}

#else
void print_mmc_devices(char separator) { }
#endif

int mmc_bind(struct udevice *dev, struct mmc *mmc, const struct mmc_config *cfg)
{
	struct blk_desc *bdesc;
	struct udevice *bdev;
	int ret, devnum = -1;

	if (!mmc_get_ops(dev))
		return -ENOSYS;
#ifndef CONFIG_SPL_BUILD
	/* Use the fixed index with aliase node's index */
	ret = dev_read_alias_seq(dev, &devnum);
	debug("%s: alias ret=%d, devnum=%d\n", __func__, ret, devnum);
#endif

	ret = blk_create_devicef(dev, "mmc_blk", "blk", IF_TYPE_MMC,
			devnum, 512, 0, &bdev);
	if (ret) {
		debug("Cannot create block device\n");
		return ret;
	}
	bdesc = dev_get_uclass_platdata(bdev);
	mmc->cfg = cfg;
	mmc->priv = dev;

	/* the following chunk was from mmc_register() */

	/* Setup dsr related values */
	mmc->dsr_imp = 0;
	mmc->dsr = 0xffffffff;
	/* Setup the universal parts of the block interface just once */
	bdesc->removable = 1;

	/* setup initial part type */
	bdesc->part_type = cfg->part_type;
	mmc->dev = dev;

	return 0;
}

int mmc_unbind(struct udevice *dev)
{
	struct udevice *bdev;

	device_find_first_child(dev, &bdev);
	if (bdev) {
		device_remove(bdev, DM_REMOVE_NORMAL);
		device_unbind(bdev);
	}

	return 0;
}

static int mmc_select_hwpart(struct udevice *bdev, int hwpart)
{
	struct udevice *mmc_dev = dev_get_parent(bdev);
	struct mmc *mmc = mmc_get_mmc_dev(mmc_dev);
	struct blk_desc *desc = dev_get_uclass_platdata(bdev);

	if (desc->hwpart == hwpart)
		return 0;

	if (mmc->part_config == MMCPART_NOAVAILABLE)
		return -EMEDIUMTYPE;

	return mmc_switch_part(mmc, hwpart);
}

static int mmc_blk_probe(struct udevice *dev)
{
	struct udevice *mmc_dev = dev_get_parent(dev);
	struct mmc_uclass_priv *upriv = dev_get_uclass_priv(mmc_dev);
	struct mmc *mmc = upriv->mmc;
	int ret;

	ret = mmc_init(mmc);
	if (ret) {
		debug("%s: mmc_init() failed (err=%d)\n", __func__, ret);
		return ret;
	}

	return 0;
}

static const struct blk_ops mmc_blk_ops = {
	.read	= mmc_bread,
#if CONFIG_IS_ENABLED(MMC_WRITE)
	.write	= mmc_bwrite,
	.erase	= mmc_berase,
#endif
	.select_hwpart	= mmc_select_hwpart,
};

U_BOOT_DRIVER(mmc_blk) = {
	.name		= "mmc_blk",
	.id		= UCLASS_BLK,
	.ops		= &mmc_blk_ops,
	.probe		= mmc_blk_probe,
};
#endif /* CONFIG_BLK */

U_BOOT_DRIVER(mmc) = {
	.name	= "mmc",
	.id	= UCLASS_MMC,
};

UCLASS_DRIVER(mmc) = {
	.id		= UCLASS_MMC,
	.name		= "mmc",
	.flags		= DM_UC_FLAG_SEQ_ALIAS,
	.per_device_auto_alloc_size = sizeof(struct mmc_uclass_priv),
};<|MERGE_RESOLUTION|>--- conflicted
+++ resolved
@@ -104,58 +104,6 @@
 	return dm_mmc_get_cd(mmc->dev);
 }
 
-<<<<<<< HEAD
-int dm_mmc_set_voltage(struct udevice *dev)
-{
-	struct dm_mmc_ops *ops = mmc_get_ops(dev);
-
-	if (!ops->set_voltage)
-		return -ENOSYS;
-
-	return ops->set_voltage(dev);
-}
-
-int mmc_set_voltage(struct mmc *mmc)
-{
-	return dm_mmc_set_voltage(mmc->dev);
-}
-
-int dm_mmc_set_uhs(struct udevice *dev)
-{
-	struct dm_mmc_ops *ops = mmc_get_ops(dev);
-
-	if (!ops->set_uhs)
-		return -ENOSYS;
-
-	return ops->set_uhs(dev);
-}
-
-int mmc_switch_uhs(struct mmc *mmc)
-{
-	return dm_mmc_set_uhs(mmc->dev);
-}
-
-int dm_mmc_execute_tuning(struct udevice *dev)
-{
-	struct mmc *mmc = mmc_get_mmc_dev(dev);
-	struct dm_mmc_ops *ops = mmc_get_ops(dev);
-	u8 opcode;
-
-	if (!ops->execute_tuning)
-		return -ENOSYS;
-
-	if (IS_SD(mmc))
-		opcode = MMC_CMD_SEND_TUNING_BLOCK;
-	else
-		opcode = MMC_CMD_SEND_TUNING_BLOCK_HS200;
-
-	return ops->execute_tuning(dev, opcode);
-}
-
-int mmc_execute_tuning(struct mmc *mmc)
-{
-	return dm_mmc_execute_tuning(mmc->dev);
-=======
 #ifdef MMC_SUPPORTS_TUNING
 int dm_mmc_execute_tuning(struct udevice *dev, uint opcode)
 {
@@ -220,7 +168,6 @@
 		cfg->host_caps |= MMC_CAP(MMC_HS_200);
 
 	return 0;
->>>>>>> 0157013f
 }
 
 struct mmc *mmc_get_mmc_dev(struct udevice *dev)
