--- conflicted
+++ resolved
@@ -74,11 +74,8 @@
 #define CONFIG_CMD_REGINFO	/* Register dump		*/
 #define CONFIG_CMD_REISER	/* Reiserfs support		*/
 #define CONFIG_CMD_RARP		/* rarpboot support		*/
-<<<<<<< HEAD
 #define CONFIG_CMD_ROMFS	/* ROMFS support		*/
-=======
 #define CONFIG_CMD_READ		/* Read data from partition	*/
->>>>>>> 3a9d879f
 #define CONFIG_CMD_RUN		/* run command in env variable	*/
 #define CONFIG_CMD_SAVEENV	/* saveenv			*/
 #define CONFIG_CMD_SAVES	/* save S record dump		*/
