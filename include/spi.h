--- conflicted
+++ resolved
@@ -27,13 +27,10 @@
 #define SPI_TX_BYTE	BIT(8)			/* transmit with 1 wire byte */
 #define SPI_TX_DUAL	BIT(9)			/* transmit with 2 wires */
 #define SPI_TX_QUAD	BIT(10)			/* transmit with 4 wires */
-<<<<<<< HEAD
-=======
 #define SPI_RX_SLOW	BIT(11)			/* receive with 1 wire slow */
 #define SPI_RX_DUAL	BIT(12)			/* receive with 2 wires */
 #define SPI_RX_QUAD	BIT(13)			/* receive with 4 wires */
 #define SPI_RX_OCTAL	BIT(14)
->>>>>>> 3414936b
 
 #define SPI_3BYTE_MODE	0x0
 #define SPI_4BYTE_MODE	0x1
@@ -43,31 +40,6 @@
 #define SPI_XFER_MASK	(3 << 8)
 #define SPI_XFER_LOWER	(1 << 8)
 #define SPI_XFER_UPPER	(2 << 8)
-<<<<<<< HEAD
-
-/* SPI TX operation modes */
-#define SPI_OPM_TX_QPP		(1 << 0)
-#define SPI_OPM_TX_BP		(1 << 1)
-
-/* SPI RX operation modes */
-#define SPI_OPM_RX_AS		(1 << 0)
-#define SPI_OPM_RX_AF		(1 << 1)
-#define SPI_OPM_RX_DOUT		(1 << 2)
-#define SPI_OPM_RX_DIO		(1 << 3)
-#define SPI_OPM_RX_QOF		(1 << 4)
-#define SPI_OPM_RX_QIOF		(1 << 5)
-#define SPI_OPM_RX_EXTN	(SPI_OPM_RX_AS | SPI_OPM_RX_AF | SPI_OPM_RX_DOUT | \
-				SPI_OPM_RX_DIO | SPI_OPM_RX_QOF | \
-				SPI_OPM_RX_QIOF)
-
-/* SPI mode_rx flags */
-#define SPI_RX_SLOW	BIT(0)			/* receive with 1 wire slow */
-#define SPI_RX_FAST	BIT(1)			/* receive with 1 wire fast */
-#define SPI_RX_DUAL	BIT(2)			/* receive with 2 wires */
-#define SPI_RX_QUAD	BIT(3)			/* receive with 4 wires */
-#define SPI_RX_OCTAL	BIT(4)
-=======
->>>>>>> 3414936b
 
 /* Header byte that marks the start of the message */
 #define SPI_PREAMBLE_END_BYTE	0xec
@@ -146,31 +118,20 @@
 	unsigned int max_read_size;
 	unsigned int max_write_size;
 	void *memory_map;
-<<<<<<< HEAD
-	u8 option;
-	u8 dio;
-	u32 bytemode;
+
 	u32 flags;
-	u8 dummy_bytes;
-=======
-
-	u32 flags;
->>>>>>> 3414936b
 #define SPI_XFER_BEGIN		BIT(0)	/* Assert CS before transfer */
 #define SPI_XFER_END		BIT(1)	/* Deassert CS after transfer */
 #define SPI_XFER_ONCE		(SPI_XFER_BEGIN | SPI_XFER_END)
 #define SPI_XFER_MMAP		BIT(2)	/* Memory Mapped start */
 #define SPI_XFER_MMAP_END	BIT(3)	/* Memory Mapped End */
 #define SPI_XFER_U_PAGE		BIT(4)
-<<<<<<< HEAD
-=======
 
 	u8 option;
 	u8 dio;
 	u32 bytemode;
 	u8 dummy_bytes;
 	bool multi_die;			/* flash with multiple dies */
->>>>>>> 3414936b
 };
 
 /**
