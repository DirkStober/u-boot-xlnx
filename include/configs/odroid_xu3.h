/* SPDX-License-Identifier: GPL-2.0+ */
/*
 * Copyright (C) 2013 Samsung Electronics
 * Hyungwon Hwang <human.hwang@samsung.com>
 */

#ifndef __CONFIG_ODROID_XU3_H
#define __CONFIG_ODROID_XU3_H

#include <configs/exynos5420-common.h>
#include <configs/exynos5-common.h>

#define CONFIG_SYS_SDRAM_BASE		0x40000000

#define TZPC_BASE_OFFSET		0x10000

#define SDRAM_BANK_SIZE			(256UL << 20UL)	/* 256 MB */
<<<<<<< HEAD

#define CONFIG_SYS_INIT_SP_ADDR		(CONFIG_SYS_LOAD_ADDR - 0x1000000)

/* USB */
#define CONFIG_USB_EHCI_EXYNOS
=======
>>>>>>> 907ddbc8

/* DFU */
#define DFU_DEFAULT_POLL_TIMEOUT	300
#define DFU_MANIFEST_POLL_TIMEOUT	25000

/* THOR */
#define CONFIG_G_DNL_THOR_VENDOR_NUM	CONFIG_USB_GADGET_VENDOR_NUM
#define CONFIG_G_DNL_THOR_PRODUCT_NUM	0x685D

/* UMS */
#define CONFIG_G_DNL_UMS_VENDOR_NUM	0x0525
#define CONFIG_G_DNL_UMS_PRODUCT_NUM	0xA4A5

#define CONFIG_DFU_ALT_SYSTEM               \
	"uImage fat 0 1;"                   \
	"zImage fat 0 1;"                   \
	"Image.itb fat 0 1;"                \
	"uInitrd fat 0 1;"                  \
	"boot.scr fat 0 1;"                 \
	"boot.cmd fat 0 1;"                 \
	"exynos5422-odroidxu3.dtb fat 0 1;" \
	"exynos5422-odroidxu3-lite.dtb fat 0 1;" \
	"exynos5422-odroidxu4.dtb fat 0 1;" \
	"exynos5422-odroidhc1.dtb fat 0 1;" \
	"boot part 0 1;"                    \
	"root part 0 2\0"

#define CONFIG_DFU_ALT_BOOT_EMMC           \
	"u-boot raw 0x3e 0x800 mmcpart 1;" \
	"bl1 raw 0x0 0x1e mmcpart 1;"      \
	"bl2 raw 0x1e 0x1d mmcpart 1;"     \
	"tzsw raw 0x83e 0x200 mmcpart 1;"  \
	"params.bin raw 0x1880 0x20\0"

#define CONFIG_DFU_ALT_BOOT_SD   \
	"u-boot raw 0x3f 0x800;" \
	"bl1 raw 0x1 0x1e;"      \
	"bl2 raw 0x1f 0x1d;"     \
	"tzsw raw 0x83f 0x200;"  \
	"params.bin raw 0x1880 0x20\0"

/* Enable: board/samsung/common/misc.c to use set_dfu_alt_info() */
#define CONFIG_MISC_COMMON
#define CONFIG_SET_DFU_ALT_BUF_LEN	(SZ_1K)

/* Set soc_rev, soc_id, board_rev, board_name, fdtfile */
#define CONFIG_ODROID_REV_AIN		9

/*
 * Need to override existing one (smdk5420) with odroid so set_board_info will
 * use proper prefix when creating full board_name (SYS_BOARD + type)
 */

/* Define new extra env settings, including DFU settings */
#undef CONFIG_EXTRA_ENV_SETTINGS
#define CONFIG_EXTRA_ENV_SETTINGS \
	EXYNOS_DEVICE_SETTINGS \
	EXYNOS_FDTFILE_SETTING \
	MEM_LAYOUT_ENV_SETTINGS \
	BOOTENV \
	"rootfstype=ext4\0" \
	"console=console=ttySAC2,115200n8\0" \
	"fdtfile=exynos5422-odroidxu3.dtb\0" \
	"board=odroid\0" \
	"board_name=odroidxu3\0" \
	"mmcbootdev=0\0" \
	"mmcrootdev=0\0" \
	"mmcbootpart=1\0" \
	"mmcrootpart=2\0" \
	"dfu_alt_system="CONFIG_DFU_ALT_SYSTEM \
	"dfu_alt_info=Autoset by THOR/DFU command run.\0"

#endif	/* __CONFIG_H */<|MERGE_RESOLUTION|>--- conflicted
+++ resolved
@@ -15,14 +15,6 @@
 #define TZPC_BASE_OFFSET		0x10000
 
 #define SDRAM_BANK_SIZE			(256UL << 20UL)	/* 256 MB */
-<<<<<<< HEAD
-
-#define CONFIG_SYS_INIT_SP_ADDR		(CONFIG_SYS_LOAD_ADDR - 0x1000000)
-
-/* USB */
-#define CONFIG_USB_EHCI_EXYNOS
-=======
->>>>>>> 907ddbc8
 
 /* DFU */
 #define DFU_DEFAULT_POLL_TIMEOUT	300
