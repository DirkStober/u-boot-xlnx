/* SPDX-License-Identifier: GPL-2.0+ */
/*
 * DHCOM DH-iMX6 PDK board configuration
 *
 * Copyright (C) 2017 Marek Vasut <marex@denx.de>
 */

#ifndef __DH_IMX6_CONFIG_H
#define __DH_IMX6_CONFIG_H

#include <asm/arch/imx-regs.h>

#include "mx6_common.h"

/*
 * SPI NOR layout:
 * 0x00_0000-0x00_ffff ... U-Boot SPL
 * 0x01_0000-0x0f_ffff ... U-Boot
 * 0x10_0000-0x10_ffff ... U-Boot env #1
 * 0x11_0000-0x11_ffff ... U-Boot env #2
 * 0x12_0000-0x1f_ffff ... UNUSED
 */

/* SPL */
#include "imx6_spl.h"			/* common IMX6 SPL configuration */
#define CONFIG_SPL_TARGET		"u-boot-with-spl.imx"

/* Miscellaneous configurable options */

#define CONFIG_CMDLINE_TAG
#define CONFIG_SETUP_MEMORY_TAGS
#define CONFIG_INITRD_TAG
#define CONFIG_REVISION_TAG

/* Size of malloc() pool */
#define CONFIG_SYS_MALLOC_LEN		(4 * SZ_1M)

/* Bootcounter */
#define CONFIG_SYS_BOOTCOUNT_BE

/* FEC ethernet */
#define IMX_FEC_BASE			ENET_BASE_ADDR
#define CONFIG_FEC_XCV_TYPE		RMII
#define CONFIG_ETHPRIME			"FEC"
#define CONFIG_FEC_MXC_PHYADDR		0
#define CONFIG_ARP_TIMEOUT		200UL

/* MMC Configs */
#define CONFIG_SYS_FSL_ESDHC_ADDR	0
#define CONFIG_SYS_FSL_USDHC_NUM	3

/* SATA Configs */
#define CONFIG_LBA48

/* UART */
#define CONFIG_MXC_UART_BASE		UART1_BASE

/* USB Configs */
#ifdef CONFIG_CMD_USB
#define CONFIG_EHCI_HCD_INIT_AFTER_RESET
#define CONFIG_USB_HOST_ETHER
#define CONFIG_USB_ETHER_ASIX
#define CONFIG_MXC_USB_PORTSC		(PORT_PTS_UTMI | PORT_PTS_PTW)
#define CONFIG_MXC_USB_FLAGS		0
#define CONFIG_USB_MAX_CONTROLLER_COUNT	2 /* Enabled USB controller number */

/* USB Gadget (DFU, UMS) */
#if defined(CONFIG_CMD_DFU) || defined(CONFIG_CMD_USB_MASS_STORAGE)
#define CONFIG_SYS_DFU_DATA_BUF_SIZE	(16 * 1024 * 1024)
#define DFU_DEFAULT_POLL_TIMEOUT	300

/* USB IDs */
#define CONFIG_G_DNL_UMS_VENDOR_NUM	0x0525
#define CONFIG_G_DNL_UMS_PRODUCT_NUM	0xA4A5
#endif
#endif

/* Watchdog */
#if defined(CONFIG_SPL_BUILD)
#undef CONFIG_WDT
#undef CONFIG_WATCHDOG
#define CONFIG_HW_WATCHDOG
#endif

#define CONFIG_LOADADDR			0x12000000
#define CONFIG_SYS_LOAD_ADDR		CONFIG_LOADADDR

#ifndef CONFIG_SPL_BUILD
#define CONFIG_EXTRA_ENV_SETTINGS	\
	"console=ttymxc0,115200\0"	\
	"fdt_addr=0x18000000\0"		\
	"fdt_high=0xffffffff\0"		\
	"initrd_high=0xffffffff\0"	\
	"kernel_addr_r=0x10008000\0"	\
	"fdt_addr_r=0x13000000\0"	\
	"ramdisk_addr_r=0x18000000\0"	\
	"scriptaddr=0x14000000\0"	\
	"fdtfile=imx6q-dhcom-pdk2.dtb\0"\
	BOOTENV

#define CONFIG_BOOTCOMMAND		"run distro_bootcmd"

#define BOOT_TARGET_DEVICES(func) \
	func(MMC, mmc, 0) \
	func(MMC, mmc, 2) \
	func(USB, usb, 1) \
	func(SATA, sata, 0) \
	func(DHCP, dhcp, na)

#include <config_distro_bootcmd.h>
#endif

/* Physical Memory Map */
#define PHYS_SDRAM			MMDC0_ARB_BASE_ADDR

#define CONFIG_SYS_SDRAM_BASE		PHYS_SDRAM
#define CONFIG_SYS_INIT_RAM_ADDR	IRAM_BASE_ADDR
#define CONFIG_SYS_INIT_RAM_SIZE	IRAM_SIZE

#define CONFIG_SYS_INIT_SP_OFFSET \
	(CONFIG_SYS_INIT_RAM_SIZE - GENERATED_GBL_DATA_SIZE)

#define CONFIG_SYS_INIT_SP_ADDR \
	(CONFIG_SYS_INIT_RAM_ADDR + CONFIG_SYS_INIT_SP_OFFSET)

<<<<<<< HEAD
#define CONFIG_SYS_MEMTEST_START	0x10000000
#define CONFIG_SYS_MEMTEST_END		0x20000000

=======
>>>>>>> e93ed120
/* Environment */

#endif	/* __DH_IMX6_CONFIG_H */<|MERGE_RESOLUTION|>--- conflicted
+++ resolved
@@ -123,12 +123,6 @@
 #define CONFIG_SYS_INIT_SP_ADDR \
 	(CONFIG_SYS_INIT_RAM_ADDR + CONFIG_SYS_INIT_SP_OFFSET)
 
-<<<<<<< HEAD
-#define CONFIG_SYS_MEMTEST_START	0x10000000
-#define CONFIG_SYS_MEMTEST_END		0x20000000
-
-=======
->>>>>>> e93ed120
 /* Environment */
 
 #endif	/* __DH_IMX6_CONFIG_H */