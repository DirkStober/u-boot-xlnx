--- conflicted
+++ resolved
@@ -11,42 +11,11 @@
 /* Microblaze is microblaze_0 */
 #define XILINX_FSL_NUMBER	3
 
-<<<<<<< HEAD
-#define CONFIG_SYS_BOOTM_LEN	(64 * 1024 * 1024)
-
-=======
->>>>>>> 907ddbc8
 /* uart */
 /* The following table includes the supported baudrates */
 # define CONFIG_SYS_BAUDRATE_TABLE \
 	{300, 600, 1200, 2400, 4800, 9600, 19200, 38400, 57600, 115200, 230400}
 
-<<<<<<< HEAD
-#ifdef CONFIG_CFI_FLASH
-/* ?empty sector */
-# define CONFIG_SYS_FLASH_EMPTY_INFO	1
-/* max number of memory banks */
-# define CONFIG_SYS_MAX_FLASH_BANKS	1
-/* max number of sectors on one chip */
-# define CONFIG_SYS_MAX_FLASH_SECT	2048
-#endif
-
-#ifndef XILINX_DCACHE_BYTE_SIZE
-#define XILINX_DCACHE_BYTE_SIZE	32768
-#endif
-
-/*
- * BOOTP options
- */
-#define CONFIG_BOOTP_BOOTFILESIZE
-
-/* size of console buffer */
-#define	CONFIG_SYS_CBSIZE	512
-/* max number of command args */
-#define	CONFIG_SYS_MAXARGS	15
-
-=======
->>>>>>> 907ddbc8
 #define	CONFIG_HOSTNAME		"microblaze-generic"
 
 /* architecture dependent code */
