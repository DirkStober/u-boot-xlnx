/* SPDX-License-Identifier: GPL-2.0
 *
 * Copyright (C) 2017-2019 Intel Corporation <www.intel.com>
 *
 */

#ifndef __CONFIG_SOCFPGA_SOC64_COMMON_H__
#define __CONFIG_SOCFPGA_SOC64_COMMON_H__

#include <asm/arch/base_addr_soc64.h>
#include <asm/arch/handoff_soc64.h>
#include <linux/stringify.h>

/*
 * U-Boot general configurations
 */
/* sysmgr.boot_scratch_cold4 & 5 (64bit) will be used for PSCI_CPU_ON call */
#define CPU_RELEASE_ADDR		0xFFD12210

/*
 * U-Boot console configurations
 */

/* Extend size of kernel image for uncompression */

/*
 * U-Boot run time memory configurations
 */
#define CONFIG_SYS_INIT_RAM_ADDR	0xFFE00000
#define CONFIG_SYS_INIT_RAM_SIZE	0x40000

/*
 * U-Boot environment configurations
 */

/*
<<<<<<< HEAD
 * QSPI support
 */
 #ifdef CONFIG_CADENCE_QSPI
/* Enable it if you want to use dual-stacked mode */
/*#define CONFIG_QSPI_RBF_ADDR		0x720000*/

/* Flash device info */

#ifndef CONFIG_SPL_BUILD
#define CONFIG_MTD_PARTITIONS
#define MTDIDS_DEFAULT			"nor0=ff705000.spi.0"
#endif /* CONFIG_SPL_BUILD */

#endif /* CONFIG_CADENCE_QSPI */

/*
=======
>>>>>>> 907ddbc8
 * Environment variable
 */
#define CONFIG_EXTRA_ENV_SETTINGS \
	"loadaddr=" __stringify(CONFIG_SYS_LOAD_ADDR) "\0" \
	"bootfile=" CONFIG_BOOTFILE "\0" \
	"fdt_addr=8000000\0" \
	"fdtimage=" CONFIG_DEFAULT_DEVICE_TREE ".dtb\0" \
	"mmcroot=/dev/mmcblk0p2\0" \
	"mmcboot=setenv bootargs " CONFIG_BOOTARGS \
		" root=${mmcroot} rw rootwait;" \
		"booti ${loadaddr} - ${fdt_addr}\0" \
	"mmcload=mmc rescan;" \
		"load mmc 0:1 ${loadaddr} ${bootfile};" \
		"load mmc 0:1 ${fdt_addr} ${fdtimage}\0" \
	"mmcfitboot=setenv bootargs " CONFIG_BOOTARGS \
		" root=${mmcroot} rw rootwait;" \
		"bootm ${loadaddr}\0" \
	"mmcfitload=mmc rescan;" \
		"load mmc 0:1 ${loadaddr} ${bootfile}\0" \
	"linux_qspi_enable=if sf probe; then " \
		"echo Enabling QSPI at Linux DTB...;" \
		"fdt addr ${fdt_addr}; fdt resize;" \
		"fdt set /soc/spi@ff8d2000 status okay;" \
		"fdt set /soc/clkmgr/clocks/qspi_clk clock-frequency " \
		" ${qspi_clock}; fi; \0" \
	"scriptaddr=0x02100000\0" \
	"scriptfile=u-boot.scr\0" \
	"fatscript=if fatload mmc 0:1 ${scriptaddr} ${scriptfile};" \
		   "then source ${scriptaddr}; fi\0" \
	"socfpga_legacy_reset_compat=1\0"

/*
 * External memory configurations
 */
#define PHYS_SDRAM_1			0x0
#define PHYS_SDRAM_1_SIZE		(1 * 1024 * 1024 * 1024)
#define CONFIG_SYS_SDRAM_BASE		0

/*
 * Serial / UART configurations
 */
#define CONFIG_SYS_NS16550_CLK		100000000
#define CONFIG_SYS_NS16550_MEM32

/*
 * SDMMC configurations
 */
/*
 * Flash configurations
 */

/*
 * L4 Watchdog
 */
#ifdef CONFIG_TARGET_SOCFPGA_STRATIX10
#ifndef __ASSEMBLY__
unsigned int cm_get_l4_sys_free_clk_hz(void);
#define CONFIG_DW_WDT_CLOCK_KHZ		(cm_get_l4_sys_free_clk_hz() / 1000)
#endif
#else
#define CONFIG_DW_WDT_CLOCK_KHZ		100000
#endif

/*
 * SPL memory layout
 *
 * On chip RAM
 * 0xFFE0_0000 ...... Start of OCRAM
 * SPL code, rwdata
 * empty space
 * 0xFFEx_xxxx ...... Top of stack (grows down)
 * 0xFFEy_yyyy ...... Global Data
 * 0xFFEz_zzzz ...... Malloc prior relocation (size CONFIG_SYS_MALLOC_F_LEN)
 * 0xFFE3_F000 ...... Hardware handdoff blob (size 4KB)
 * 0xFFE3_FFFF ...... End of OCRAM
 *
 * SDRAM
 * 0x0000_0000 ...... Start of SDRAM_1
 * unused / empty space for image loading
 * Size 64MB   ...... MALLOC (size CONFIG_SYS_SPL_MALLOC_SIZE)
 * Size 1MB    ...... BSS (size CONFIG_SPL_BSS_MAX_SIZE)
 * 0x8000_0000 ...... End of SDRAM_1 (assume 2GB)
 *
 */

#endif	/* __CONFIG_SOCFPGA_SOC64_COMMON_H__ */<|MERGE_RESOLUTION|>--- conflicted
+++ resolved
@@ -34,25 +34,6 @@
  */
 
 /*
-<<<<<<< HEAD
- * QSPI support
- */
- #ifdef CONFIG_CADENCE_QSPI
-/* Enable it if you want to use dual-stacked mode */
-/*#define CONFIG_QSPI_RBF_ADDR		0x720000*/
-
-/* Flash device info */
-
-#ifndef CONFIG_SPL_BUILD
-#define CONFIG_MTD_PARTITIONS
-#define MTDIDS_DEFAULT			"nor0=ff705000.spi.0"
-#endif /* CONFIG_SPL_BUILD */
-
-#endif /* CONFIG_CADENCE_QSPI */
-
-/*
-=======
->>>>>>> 907ddbc8
  * Environment variable
  */
 #define CONFIG_EXTRA_ENV_SETTINGS \
