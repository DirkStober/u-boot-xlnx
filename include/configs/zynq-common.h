/*
 * (C) Copyright 2012 Michal Simek <monstr@monstr.eu>
 * (C) Copyright 2013 Xilinx, Inc.
 *
 * Common configuration options for all Zynq boards.
 *
 * SPDX-License-Identifier:	GPL-2.0+
 */

#ifndef __CONFIG_ZYNQ_COMMON_H
#define __CONFIG_ZYNQ_COMMON_H

/* CPU clock */
#ifndef CONFIG_CPU_FREQ_HZ
# define CONFIG_CPU_FREQ_HZ	800000000
#endif

/* Cache options */
#define CONFIG_CMD_CACHE
#define CONFIG_SYS_CACHELINE_SIZE	32

#define CONFIG_SYS_L2CACHE_OFF
#ifndef CONFIG_SYS_L2CACHE_OFF
# define CONFIG_SYS_L2_PL310
# define CONFIG_SYS_PL310_BASE		0xf8f02000
#endif

#define ZYNQ_SCUTIMER_BASEADDR		0xF8F00600
#define CONFIG_SYS_TIMERBASE		ZYNQ_SCUTIMER_BASEADDR
#define CONFIG_SYS_TIMER_COUNTS_DOWN
#define CONFIG_SYS_TIMER_COUNTER	(CONFIG_SYS_TIMERBASE + 0x4)

/* Serial drivers */
#define CONFIG_BAUDRATE		115200
/* The following table includes the supported baudrates */
#define CONFIG_SYS_BAUDRATE_TABLE  \
	{300, 600, 1200, 2400, 4800, 9600, 19200, 38400, 57600, 115200, 230400}

#define CONFIG_ZYNQ_GPIO
#define CONFIG_CMD_GPIO

/* DCC driver */
#if defined(CONFIG_ZYNQ_DCC)
# define CONFIG_ARM_DCC
#else
# if defined(CONFIG_ZYNQ_SERIAL_UART0) || defined(CONFIG_ZYNQ_SERIAL_UART1)
#  define CONFIG_ZYNQ_SERIAL
# endif
#endif

#define CONFIG_ZYNQ_GPIO
#define CONFIG_CMD_GPIO

/* Ethernet driver */
#if defined(CONFIG_ZYNQ_GEM0) || defined(CONFIG_ZYNQ_GEM1)
# define CONFIG_ZYNQ_GEM
# define CONFIG_MII
# define CONFIG_SYS_FAULT_ECHO_LINK_DOWN
# define CONFIG_PHYLIB
# define CONFIG_PHY_MARVELL
# define CONFIG_SYS_ENET
# define CONFIG_BOOTP_SERVERIP
# define CONFIG_BOOTP_BOOTPATH
# define CONFIG_BOOTP_GATEWAY
# define CONFIG_BOOTP_HOSTNAME
# define CONFIG_BOOTP_MAY_FAIL
# if !defined(CONFIG_ZYNQ_GEM_EMIO0)
#  define CONFIG_ZYNQ_GEM_EMIO0	0
# endif
# if !defined(CONFIG_ZYNQ_GEM_EMIO1)
#  define CONFIG_ZYNQ_GEM_EMIO1	0
# endif
#endif

/* SPI */
#ifdef CONFIG_ZYNQ_SPI
# define CONFIG_SPI_FLASH_SST
#endif

#if defined(CONFIG_ZYNQ_SPI) || defined(CONFIG_ZYNQ_QSPI)
# define CONFIG_CMD_SPI
# define CONFIG_CMD_SF
#endif

/* NOR */
#ifndef CONFIG_SYS_NO_FLASH
# define CONFIG_SYS_FLASH_BASE		0xE2000000
# define CONFIG_SYS_FLASH_SIZE		(16 * 1024 * 1024)
# define CONFIG_SYS_MAX_FLASH_BANKS	1
# define CONFIG_SYS_MAX_FLASH_SECT	512
# define CONFIG_SYS_FLASH_ERASE_TOUT	1000
# define CONFIG_SYS_FLASH_WRITE_TOUT	5000
# define CONFIG_FLASH_SHOW_PROGRESS	10
# define CONFIG_SYS_FLASH_CFI
# undef CONFIG_SYS_FLASH_EMPTY_INFO
# define CONFIG_FLASH_CFI_DRIVER
# undef CONFIG_SYS_FLASH_PROTECTION
# define CONFIG_SYS_FLASH_USE_BUFFER_WRITE
# define CONFIG_ZYNQ_M29EW_WB_HACK
#endif

/* MMC */
#if defined(CONFIG_ZYNQ_SDHCI0) || defined(CONFIG_ZYNQ_SDHCI1)
# define CONFIG_MMC
# define CONFIG_GENERIC_MMC
# define CONFIG_SDHCI
# define CONFIG_ZYNQ_SDHCI
# define CONFIG_CMD_MMC
# define CONFIG_ZYNQ_SDHCI_MAX_FREQ	52000000
#endif

#ifdef CONFIG_ZYNQ_USB
# define CONFIG_USB_EHCI
# define CONFIG_CMD_USB
# define CONFIG_USB_STORAGE
# define CONFIG_USB_EHCI_ZYNQ
# define CONFIG_USB_ULPI_VIEWPORT
# define CONFIG_USB_ULPI
# define CONFIG_EHCI_IS_TDI
# define CONFIG_USB_MAX_CONTROLLER_COUNT	2

# define CONFIG_CI_UDC           /* ChipIdea CI13xxx UDC */
# define CONFIG_USB_GADGET
# define CONFIG_USB_GADGET_DUALSPEED
# define CONFIG_USB_GADGET_DOWNLOAD
# define CONFIG_SYS_DFU_DATA_BUF_SIZE	0x600000
# define DFU_DEFAULT_POLL_TIMEOUT	300
# define CONFIG_USB_FUNCTION_DFU
# define CONFIG_DFU_RAM
# define CONFIG_USB_GADGET_VBUS_DRAW	2
# define CONFIG_G_DNL_VENDOR_NUM	0x03FD
# define CONFIG_G_DNL_PRODUCT_NUM	0x0300
# define CONFIG_G_DNL_MANUFACTURER	"Xilinx"
# define CONFIG_USB_GADGET
# define CONFIG_USB_CABLE_CHECK
# define CONFIG_CMD_DFU
# define CONFIG_CMD_THOR_DOWNLOAD
<<<<<<< HEAD
# define CONFIG_THOR_FUNCTION
# define CONFIG_THOR_RESET_OFF
=======
# define CONFIG_USB_FUNCTION_THOR
>>>>>>> 5ec0003b
# define DFU_ALT_INFO_RAM \
	"dfu_ram_info=" \
	"set dfu_alt_info " \
	"${kernel_image} ram 0x3000000 0x500000\\\\;" \
	"${devicetree_image} ram 0x2A00000 0x20000\\\\;" \
	"${ramdisk_image} ram 0x2000000 0x600000\0" \
	"dfu_ram=run dfu_ram_info && dfu 0 ram 0\0" \
	"thor_ram=run dfu_ram_info && thordown 0 ram 0\0"

# if defined(CONFIG_ZYNQ_SDHCI0) || defined(CONFIG_ZYNQ_SDHCI1)
#  define CONFIG_DFU_MMC
#  define DFU_ALT_INFO_MMC \
	"dfu_mmc_info=" \
	"set dfu_alt_info " \
	"${kernel_image} fat 0 1\\\\;" \
	"${devicetree_image} fat 0 1\\\\;" \
	"${ramdisk_image} fat 0 1\0" \
	"dfu_mmc=run dfu_mmc_info && dfu 0 mmc 0\0" \
	"thor_mmc=run dfu_mmc_info && thordown 0 mmc 0\0"

#  define DFU_ALT_INFO	\
	DFU_ALT_INFO_RAM \
	DFU_ALT_INFO_MMC
# else
#  define DFU_ALT_INFO	\
	DFU_ALT_INFO_RAM
# endif
#endif

#if !defined(DFU_ALT_INFO)
# define DFU_ALT_INFO
#endif

#if defined(CONFIG_ZYNQ_SDHCI) || defined(CONFIG_ZYNQ_USB)
# define CONFIG_SUPPORT_VFAT
# define CONFIG_CMD_FAT
# define CONFIG_CMD_EXT2
# define CONFIG_FAT_WRITE
# define CONFIG_DOS_PARTITION
# define CONFIG_CMD_EXT4
# define CONFIG_CMD_EXT4_WRITE
# define CONFIG_CMD_FS_GENERIC
#endif

/* QSPI */
#ifdef CONFIG_ZYNQ_QSPI
# define CONFIG_SF_DEFAULT_SPEED	30000000
# define CONFIG_SPI_FLASH_SPANSION
# define CONFIG_SPI_FLASH_STMICRO
# define CONFIG_SPI_FLASH_WINBOND
# define CONFIG_SPI_FLASH_ISSI
# define CONFIG_SPI_FLASH_MACRONIX
# define CONFIG_SF_DUAL_FLASH
#endif

/* NAND */
#ifdef CONFIG_NAND_ZYNQ
# define CONFIG_CMD_NAND
# define CONFIG_CMD_NAND_LOCK_UNLOCK
# define CONFIG_SYS_MAX_NAND_DEVICE 1
# define CONFIG_SYS_NAND_SELF_INIT
# define CONFIG_SYS_NAND_ONFI_DETECTION
# define CONFIG_MTD_DEVICE
#endif

#if defined(CONFIG_ZYNQ_I2C0) || defined(CONFIG_ZYNQ_I2C1)
#define CONFIG_SYS_I2C_ZYNQ
#endif

/* I2C */
#if defined(CONFIG_SYS_I2C_ZYNQ)
# define CONFIG_CMD_I2C
# define CONFIG_SYS_I2C
# define CONFIG_SYS_I2C_ZYNQ_SPEED		100000
# define CONFIG_SYS_I2C_ZYNQ_SLAVE		0
#endif

/* EEPROM */
#ifdef CONFIG_ZYNQ_EEPROM
# define CONFIG_CMD_EEPROM
# define CONFIG_SYS_I2C_EEPROM_ADDR_LEN		1
# define CONFIG_SYS_I2C_EEPROM_ADDR		0x54
# define CONFIG_SYS_EEPROM_PAGE_WRITE_BITS	4
# define CONFIG_SYS_EEPROM_PAGE_WRITE_DELAY_MS	5
# define CONFIG_SYS_EEPROM_SIZE			1024 /* Bytes */
# define CONFIG_SYS_I2C_MUX_ADDR		0x74
# define CONFIG_SYS_I2C_MUX_EEPROM_SEL		0x4
#endif

/* Total Size of Environment Sector */
#define CONFIG_ENV_SIZE			(128 << 10)

/* Allow to overwrite serial and ethaddr */
#define CONFIG_ENV_OVERWRITE

/* Environment */
#ifndef CONFIG_ENV_IS_NOWHERE
# ifndef CONFIG_SYS_NO_FLASH
/* Environment in NOR flash */
#  define CONFIG_ENV_IS_IN_FLASH
# elif defined(CONFIG_ZYNQ_QSPI)
/* Environment in Serial Flash */
#  define CONFIG_ENV_IS_IN_SPI_FLASH
# elif defined(CONFIG_NAND_ZYNQ)
/* Environment in NAND flash */
#  define CONFIG_ENV_IS_IN_NAND
# elif defined(CONFIG_SYS_NO_FLASH)
#  define CONFIG_ENV_IS_NOWHERE
# endif

# define CONFIG_ENV_SECT_SIZE		CONFIG_ENV_SIZE
# ifndef CONFIG_ENV_OFFSET
#  define CONFIG_ENV_OFFSET		0xE0000
# endif
#endif

/* Default environment */
#define CONFIG_EXTRA_ENV_SETTINGS	\
	"ethaddr=00:0a:35:00:01:22\0"	\
	"kernel_image=uImage\0"	\
	"kernel_load_address=0x2080000\0" \
	"ramdisk_image=uramdisk.image.gz\0"	\
	"ramdisk_load_address=0x4000000\0"	\
	"devicetree_image=devicetree.dtb\0"	\
	"devicetree_load_address=0x2000000\0"	\
	"bitstream_image=system.bit.bin\0"	\
	"boot_image=BOOT.bin\0"	\
	"loadbit_addr=0x100000\0"	\
	"loadbootenv_addr=0x2000000\0" \
	"kernel_size=0x500000\0"	\
	"devicetree_size=0x20000\0"	\
	"ramdisk_size=0x5E0000\0"	\
	"boot_size=0xF00000\0"	\
	"fdt_high=0x20000000\0"	\
	"initrd_high=0x20000000\0"	\
	"bootenv=uEnv.txt\0" \
	"loadbootenv=load mmc 0 ${loadbootenv_addr} ${bootenv}\0" \
	"importbootenv=echo Importing environment from SD ...; " \
		"env import -t ${loadbootenv_addr} $filesize\0" \
	"sd_uEnvtxt_existence_test=test -e mmc 0 /uEnv.txt\0" \
	"preboot=if test $modeboot = sdboot && env run sd_uEnvtxt_existence_test; " \
			"then if env run loadbootenv; " \
				"then env run importbootenv; " \
			"fi; " \
		"fi; \0" \
	"mmc_loadbit=echo Loading bitstream from SD/MMC/eMMC to RAM.. && " \
		"mmcinfo && " \
		"load mmc 0 ${loadbit_addr} ${bitstream_image} && " \
		"fpga load 0 ${loadbit_addr} ${filesize}\0" \
	"norboot=echo Copying Linux from NOR flash to RAM... && " \
		"cp.b 0xE2100000 ${kernel_load_address} ${kernel_size} && " \
		"cp.b 0xE2600000 ${devicetree_load_address} ${devicetree_size} && " \
		"echo Copying ramdisk... && " \
		"cp.b 0xE2620000 ${ramdisk_load_address} ${ramdisk_size} && " \
		"bootm ${kernel_load_address} ${ramdisk_load_address} ${devicetree_load_address}\0" \
	"qspiboot=echo Copying Linux from QSPI flash to RAM... && " \
		"sf probe 0 0 0 && " \
		"sf read ${kernel_load_address} 0x100000 ${kernel_size} && " \
		"sf read ${devicetree_load_address} 0x600000 ${devicetree_size} && " \
		"echo Copying ramdisk... && " \
		"sf read ${ramdisk_load_address} 0x620000 ${ramdisk_size} && " \
		"bootm ${kernel_load_address} ${ramdisk_load_address} ${devicetree_load_address}\0" \
	"uenvboot=" \
		"if run loadbootenv; then " \
			"echo Loaded environment from ${bootenv}; " \
			"run importbootenv; " \
		"fi; " \
		"if test -n $uenvcmd; then " \
			"echo Running uenvcmd ...; " \
			"run uenvcmd; " \
		"fi\0" \
	"sdboot=if mmcinfo; then " \
			"run uenvboot; " \
			"echo Copying Linux from SD to RAM... && " \
			"load mmc 0 ${kernel_load_address} ${kernel_image} && " \
			"load mmc 0 ${devicetree_load_address} ${devicetree_image} && " \
			"load mmc 0 ${ramdisk_load_address} ${ramdisk_image} && " \
			"bootm ${kernel_load_address} ${ramdisk_load_address} ${devicetree_load_address}; " \
		"fi\0" \
	"usbboot=if usb start; then " \
			"run uenvboot; " \
			"echo Copying Linux from USB to RAM... && " \
			"load usb 0 ${kernel_load_address} ${kernel_image} && " \
			"load usb 0 ${devicetree_load_address} ${devicetree_image} && " \
			"load usb 0 ${ramdisk_load_address} ${ramdisk_image} && " \
			"bootm ${kernel_load_address} ${ramdisk_load_address} ${devicetree_load_address}; " \
		"fi\0" \
	"nandboot=echo Copying Linux from NAND flash to RAM... && " \
		"nand read ${kernel_load_address} 0x100000 ${kernel_size} && " \
		"nand read ${devicetree_load_address} 0x600000 ${devicetree_size} && " \
		"echo Copying ramdisk... && " \
		"nand read ${ramdisk_load_address} 0x620000 ${ramdisk_size} && " \
		"bootm ${kernel_load_address} ${ramdisk_load_address} ${devicetree_load_address}\0" \
	"jtagboot=echo TFTPing Linux to RAM... && " \
		"tftpboot ${kernel_load_address} ${kernel_image} && " \
		"tftpboot ${devicetree_load_address} ${devicetree_image} && " \
		"tftpboot ${ramdisk_load_address} ${ramdisk_image} && " \
		"bootm ${kernel_load_address} ${ramdisk_load_address} ${devicetree_load_address}\0" \
	"rsa_norboot=echo Copying Image from NOR flash to RAM... && " \
		"cp.b 0xE2100000 0x100000 ${boot_size} && " \
		"zynqrsa 0x100000 && " \
		"bootm ${kernel_load_address} ${ramdisk_load_address} ${devicetree_load_address}\0" \
	"rsa_nandboot=echo Copying Image from NAND flash to RAM... && " \
		"nand read 0x100000 0x0 ${boot_size} && " \
		"zynqrsa 0x100000 && " \
		"bootm ${kernel_load_address} ${ramdisk_load_address} ${devicetree_load_address}\0" \
	"rsa_qspiboot=echo Copying Image from QSPI flash to RAM... && " \
		"sf probe 0 0 0 && " \
		"sf read 0x100000 0x0 ${boot_size} && " \
		"zynqrsa 0x100000 && " \
		"bootm ${kernel_load_address} ${ramdisk_load_address} ${devicetree_load_address}\0" \
	"rsa_sdboot=echo Copying Image from SD to RAM... && " \
		"load mmc 0 0x100000 ${boot_image} && " \
		"zynqrsa 0x100000 && " \
		"bootm ${kernel_load_address} ${ramdisk_load_address} ${devicetree_load_address}\0" \
	"rsa_jtagboot=echo TFTPing Image to RAM... && " \
		"tftpboot 0x100000 ${boot_image} && " \
		"zynqrsa 0x100000 && " \
		"bootm ${kernel_load_address} ${ramdisk_load_address} ${devicetree_load_address}\0" \
		DFU_ALT_INFO

/* Default environment */
#define CONFIG_IPADDR	10.10.70.102
#define CONFIG_SERVERIP	10.10.70.101

/* default boot is according to the bootmode switch settings */
#if defined(CONFIG_CMD_ZYNQ_RSA)
#define CONFIG_BOOTCOMMAND		"run rsa_$modeboot"
#else
#define CONFIG_BOOTCOMMAND		"run $modeboot"
#endif
#define CONFIG_BOOTDELAY		3 /* -1 to Disable autoboot */
#define CONFIG_SYS_LOAD_ADDR		0 /* default? */

/* Miscellaneous configurable options */
#define CONFIG_SYS_HUSH_PARSER

#define CONFIG_CMDLINE_EDITING
#define CONFIG_AUTO_COMPLETE
#define CONFIG_BOARD_LATE_INIT
#define CONFIG_DISPLAY_BOARDINFO
#define CONFIG_SYS_LONGHELP
#define CONFIG_CLOCKS
#define CONFIG_CMD_CLK
#define CONFIG_SYS_MAXARGS		32 /* max number of command args */
#define CONFIG_SYS_CBSIZE		2048 /* Console I/O Buffer Size */
#define CONFIG_SYS_PBSIZE		(CONFIG_SYS_CBSIZE + \
					sizeof(CONFIG_SYS_PROMPT) + 16)

/* Physical Memory map */
#if defined(CONFIG_CSE_QSPI) || defined(CONFIG_CSE_NOR)
# define CONFIG_SYS_TEXT_BASE		0xFFFC0000
#elif defined(CONFIG_CSE_NAND)
# define CONFIG_SYS_TEXT_BASE		0x00100000
#elif defined(CONFIG_ZYNQ_OCM)
# define CONFIG_SYS_TEXT_BASE		0xFFFC0000
#else
# define CONFIG_SYS_TEXT_BASE		0x4000000
#endif

#define CONFIG_NR_DRAM_BANKS		1
#define CONFIG_SYS_SDRAM_BASE		0

#define CONFIG_SYS_MEMTEST_START	CONFIG_SYS_SDRAM_BASE
#define CONFIG_SYS_MEMTEST_END		(CONFIG_SYS_SDRAM_BASE + 0x1000)

#define CONFIG_SYS_MALLOC_LEN		0xC00000

#define CONFIG_SYS_INIT_RAM_ADDR	0xFFFF0000
#define CONFIG_SYS_INIT_RAM_SIZE	0x1000
#define CONFIG_SYS_INIT_SP_ADDR		(CONFIG_SYS_INIT_RAM_ADDR + \
					CONFIG_SYS_INIT_RAM_SIZE - \
					GENERATED_GBL_DATA_SIZE)

/* Enable the PL to be downloaded */
#define CONFIG_FPGA
#define CONFIG_FPGA_XILINX
#define CONFIG_FPGA_ZYNQPL
#define CONFIG_CMD_FPGA_LOADMK
#define CONFIG_CMD_FPGA_LOADP
#define CONFIG_CMD_FPGA_LOADBP
#define CONFIG_CMD_FPGA_LOADFS

/* Open Firmware flat tree */
#define CONFIG_OF_LIBFDT

/* FIT support */
#define CONFIG_IMAGE_FORMAT_LEGACY /* enable also legacy image format */

/* FDT support */
#define CONFIG_DISPLAY_BOARDINFO_LATE

/* Extend size of kernel image for uncompression */
#define CONFIG_SYS_BOOTM_LEN	(60 * 1024 * 1024)

/* Boot FreeBSD/vxWorks from an ELF image */
#if defined(CONFIG_ZYNQ_BOOT_FREEBSD)
# define CONFIG_API
# define CONFIG_CMD_ELF
# define CONFIG_SYS_MMC_MAX_DEVICE	1
#endif

#define CONFIG_SYS_LDSCRIPT  "arch/arm/mach-zynq/u-boot.lds"

/* Commands */
#ifdef CONFIG_SYS_ENET
# define CONFIG_CMD_PING
# define CONFIG_CMD_DHCP
# define CONFIG_CMD_MII
# define CONFIG_CMD_TFTPPUT
#else
# undef CONFIG_CMD_NET
# undef CONFIG_CMD_NFS
#endif

#if defined(CONFIG_CMD_ZYNQ_RSA)
# ifndef CONFIG_RSA
#  define CONFIG_RSA
# endif
#define CONFIG_SHA256
#define CONFIG_CMD_ZYNQ_AES
#endif

#define CONFIG_CMD_BOOTZ
#undef CONFIG_BOOTM_NETBSD

#define CONFIG_SYS_HZ			1000

/* For development/debugging */
#ifdef DEBUG
# define CONFIG_CMD_REGINFO
# define CONFIG_PANIC_HANG
#endif

/* SPL part */
#define CONFIG_CMD_SPL
#define CONFIG_SPL_FRAMEWORK
#define CONFIG_SPL_LIBCOMMON_SUPPORT
#define CONFIG_SPL_LIBGENERIC_SUPPORT
#define CONFIG_SPL_SERIAL_SUPPORT
#define CONFIG_SPL_BOARD_INIT

#define CONFIG_SPL_LDSCRIPT	"arch/arm/mach-zynq/u-boot-spl.lds"

/* FPGA support */
#define CONFIG_SPL_FPGA_SUPPORT
#define CONFIG_SPL_FPGA_LOAD_ADDR      0x1000000
/* #define CONFIG_SPL_FPGA_BIT */
#ifdef CONFIG_SPL_FPGA_BIT
# define CONFIG_SPL_FPGA_LOAD_ARGS_NAME "download.bit"
#else
# define CONFIG_SPL_FPGA_LOAD_ARGS_NAME "fpga.bin"
#endif

/* MMC support */
#ifdef CONFIG_ZYNQ_SDHCI0
#define CONFIG_SPL_MMC_SUPPORT
#define CONFIG_SYS_MMCSD_RAW_MODE_U_BOOT_SECTOR 0x300 /* address 0x60000 */
#define CONFIG_SYS_U_BOOT_MAX_SIZE_SECTORS      0x200 /* 256 KB */
#define CONFIG_SYS_MMCSD_FS_BOOT_PARTITION     1
#define CONFIG_SPL_LIBDISK_SUPPORT
#define CONFIG_SPL_FAT_SUPPORT
#define CONFIG_SPL_FS_LOAD_PAYLOAD_NAME     "u-boot.img"
#endif

/* Disable dcache for SPL just for sure */
#ifdef CONFIG_SPL_BUILD
#define CONFIG_SYS_DCACHE_OFF
#undef CONFIG_FPGA
#endif

/* Address in RAM where the parameters must be copied by SPL. */
#define CONFIG_SYS_SPL_ARGS_ADDR	0x10000000
#define CONFIG_SYS_SPI_ARGS_OFFS	0 /* FIXME */
#define CONFIG_SYS_SPI_ARGS_SIZE	0 /* FIXME */

#define CONFIG_SPL_FS_LOAD_ARGS_NAME		"system.dtb"
#define CONFIG_SPL_FS_LOAD_KERNEL_NAME		"uImage"

/* Not using MMC raw mode - just for compilation purpose */
#define CONFIG_SYS_MMCSD_RAW_MODE_ARGS_SECTOR	0
#define CONFIG_SYS_MMCSD_RAW_MODE_ARGS_SECTORS	0
#define CONFIG_SYS_MMCSD_RAW_MODE_KERNEL_SECTOR	0

/* qspi mode is working fine */
#if 0
#ifdef CONFIG_ZYNQ_QSPI
#define CONFIG_SPL_SPI_SUPPORT
#define CONFIG_SPL_SPI_LOAD
#define CONFIG_SPL_SPI_FLASH_SUPPORT
#define CONFIG_SYS_SPI_U_BOOT_OFFS	0x100000
#endif
#endif

#ifdef DEBUG
#define CONFIG_SPL_RAM_DEVICE
#define CONFIG_SPL_NET_SUPPORT
#define CONFIG_SPL_ETH_SUPPORT
#define CONFIG_SPL_ENV_SUPPORT
#define CONFIG_SPL_ETH_DEVICE "Gem.e000b000"
#endif

/* for booting directly linux */
#define CONFIG_SPL_OS_BOOT
#define CONFIG_SYS_SPI_KERNEL_OFFS	0 /* FIXME */

/* SP location before relocation, must use scratch RAM */
#define CONFIG_SPL_TEXT_BASE	0x0

/* 3 * 64kB blocks of OCM - one is on the top because of bootrom */
#define CONFIG_SPL_MAX_FOOTPRINT	0x30000
#define CONFIG_SPL_MAX_SIZE	0x30000

/* The highest 64k OCM address */
#define OCM_HIGH_ADDR	0xffff0000

/* Just define any reasonable size */
#define CONFIG_SPL_STACK_SIZE	0x1000

/* SPL stack position - and stack goes down */
#define CONFIG_SPL_STACK	(OCM_HIGH_ADDR + CONFIG_SPL_STACK_SIZE)

/* On the top of OCM space */
#define CONFIG_SYS_SPL_MALLOC_START	(CONFIG_SPL_STACK + \
					 GENERATED_GBL_DATA_SIZE)
#define CONFIG_SYS_SPL_MALLOC_SIZE	0x1000

/* BSS setup */
#define CONFIG_SPL_BSS_START_ADDR	0x100000
#define CONFIG_SPL_BSS_MAX_SIZE		0x100000

#define CONFIG_SYS_UBOOT_START	CONFIG_SYS_TEXT_BASE

#define CONFIG_SYS_GENERIC_BOARD

#endif /* __CONFIG_ZYNQ_COMMON_H */<|MERGE_RESOLUTION|>--- conflicted
+++ resolved
@@ -135,12 +135,8 @@
 # define CONFIG_USB_CABLE_CHECK
 # define CONFIG_CMD_DFU
 # define CONFIG_CMD_THOR_DOWNLOAD
-<<<<<<< HEAD
-# define CONFIG_THOR_FUNCTION
 # define CONFIG_THOR_RESET_OFF
-=======
 # define CONFIG_USB_FUNCTION_THOR
->>>>>>> 5ec0003b
 # define DFU_ALT_INFO_RAM \
 	"dfu_ram_info=" \
 	"set dfu_alt_info " \
