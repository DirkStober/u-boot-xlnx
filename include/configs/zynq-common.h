/* SPDX-License-Identifier: GPL-2.0+ */
/*
 * (C) Copyright 2012 Michal Simek <monstr@monstr.eu>
 * (C) Copyright 2013 - 2018 Xilinx, Inc.
 *
 * Common configuration options for all Zynq boards.
 */

#ifndef __CONFIG_ZYNQ_COMMON_H
#define __CONFIG_ZYNQ_COMMON_H

/* CPU clock */
#ifndef CONFIG_CPU_FREQ_HZ
# define CONFIG_CPU_FREQ_HZ	800000000
#endif

#define CONFIG_REMAKE_ELF

/* Cache options */
#define CONFIG_SYS_L2CACHE_OFF
#ifndef CONFIG_SYS_L2CACHE_OFF
# define CONFIG_SYS_L2_PL310
# define CONFIG_SYS_PL310_BASE		0xf8f02000
#endif

#define ZYNQ_SCUTIMER_BASEADDR		0xF8F00600
#define CONFIG_SYS_TIMERBASE		ZYNQ_SCUTIMER_BASEADDR
#define CONFIG_SYS_TIMER_COUNTS_DOWN
#define CONFIG_SYS_TIMER_COUNTER	(CONFIG_SYS_TIMERBASE + 0x4)

/* Serial drivers */
/* The following table includes the supported baudrates */
#define CONFIG_SYS_BAUDRATE_TABLE  \
	{300, 600, 1200, 2400, 4800, 9600, 19200, 38400, 57600, 115200, 230400}

#define CONFIG_ARM_DCC

/* Ethernet driver */
#if defined(CONFIG_ZYNQ_GEM)
# define CONFIG_SYS_FAULT_ECHO_LINK_DOWN
# define CONFIG_BOOTP_MAY_FAIL
#endif

/* QSPI */

/* NOR */
#ifdef CONFIG_MTD_NOR_FLASH
# define CONFIG_SYS_FLASH_BASE		0xE2000000
# define CONFIG_SYS_FLASH_SIZE		(16 * 1024 * 1024)
# define CONFIG_SYS_MAX_FLASH_BANKS	1
# define CONFIG_SYS_MAX_FLASH_SECT	512
# define CONFIG_SYS_FLASH_ERASE_TOUT	1000
# define CONFIG_SYS_FLASH_WRITE_TOUT	5000
# define CONFIG_FLASH_SHOW_PROGRESS	10
# undef CONFIG_SYS_FLASH_EMPTY_INFO
#endif

#ifdef CONFIG_NAND_ZYNQ
#define CONFIG_SYS_MAX_NAND_DEVICE	1
#define CONFIG_SYS_NAND_ONFI_DETECTION
#endif

#ifdef CONFIG_USB_EHCI_ZYNQ
# define CONFIG_EHCI_IS_TDI

# define CONFIG_SYS_DFU_DATA_BUF_SIZE	0x600000
# define DFU_DEFAULT_POLL_TIMEOUT	300
# define CONFIG_THOR_RESET_OFF
# define DFU_ALT_INFO_RAM \
	"dfu_ram_info=" \
	"setenv dfu_alt_info " \
	"${kernel_image} ram 0x3000000 0x500000\\\\;" \
	"${devicetree_image} ram 0x2A00000 0x20000\\\\;" \
	"${ramdisk_image} ram 0x2000000 0x600000\0" \
	"dfu_ram=run dfu_ram_info && dfu 0 ram 0\0" \
	"thor_ram=run dfu_ram_info && thordown 0 ram 0\0"

# if defined(CONFIG_MMC_SDHCI_ZYNQ)
#  define DFU_ALT_INFO_MMC \
	"dfu_mmc_info=" \
	"setenv dfu_alt_info " \
	"${kernel_image} fat 0 1\\\\;" \
	"${devicetree_image} fat 0 1\\\\;" \
	"${ramdisk_image} fat 0 1\0" \
	"dfu_mmc=run dfu_mmc_info && dfu 0 mmc 0\0" \
	"thor_mmc=run dfu_mmc_info && thordown 0 mmc 0\0"

#  define DFU_ALT_INFO	\
	DFU_ALT_INFO_RAM \
	DFU_ALT_INFO_MMC
# else
#  define DFU_ALT_INFO	\
	DFU_ALT_INFO_RAM
# endif
#endif

#if !defined(DFU_ALT_INFO)
# define DFU_ALT_INFO
#endif

<<<<<<< HEAD
/* I2C */
#if defined(CONFIG_SYS_I2C_ZYNQ)
# define CONFIG_SYS_I2C
#endif

=======
>>>>>>> 3414936b
/* Allow to overwrite serial and ethaddr */
#define CONFIG_ENV_OVERWRITE

/* enable preboot to be loaded before CONFIG_BOOTDELAY */

/* Boot configuration */
#define CONFIG_SYS_LOAD_ADDR		0 /* default? */

#ifdef CONFIG_SPL_BUILD
#define BOOTENV
#else

#ifdef CONFIG_CMD_MMC
#define BOOT_TARGET_DEVICES_MMC(func) func(MMC, mmc, 0) func(MMC, mmc, 1)
#else
#define BOOT_TARGET_DEVICES_MMC(func)
#endif

#ifdef CONFIG_CMD_USB
#define BOOT_TARGET_DEVICES_USB(func) func(USB, usb, 0) func(USB, usb, 1)
#else
#define BOOT_TARGET_DEVICES_USB(func)
#endif

#if defined(CONFIG_CMD_PXE) && defined(CONFIG_CMD_DHCP)
#define BOOT_TARGET_DEVICES_PXE(func) func(PXE, pxe, na)
#else
#define BOOT_TARGET_DEVICES_PXE(func)
#endif

#if defined(CONFIG_CMD_DHCP)
#define BOOT_TARGET_DEVICES_DHCP(func) func(DHCP, dhcp, na)
#else
#define BOOT_TARGET_DEVICES_DHCP(func)
#endif

#if defined(CONFIG_ZYNQ_QSPI)
# define BOOT_TARGET_DEVICES_QSPI(func)	func(QSPI, qspi, na)
#else
# define BOOT_TARGET_DEVICES_QSPI(func)
#endif

#if defined(CONFIG_NAND_ZYNQ)
# define BOOT_TARGET_DEVICES_NAND(func)	func(NAND, nand, na)
#else
# define BOOT_TARGET_DEVICES_NAND(func)
#endif

#if defined(CONFIG_MTD_NOR_FLASH)
# define BOOT_TARGET_DEVICES_NOR(func)	func(NOR, nor, na)
#else
# define BOOT_TARGET_DEVICES_NOR(func)
#endif

#define BOOTENV_DEV_QSPI(devtypeu, devtypel, instance) \
	"bootcmd_qspi=sf probe 0 0 0 && " \
		      "sf read ${scriptaddr} ${script_offset_f} ${script_size_f} && " \
		      "source ${scriptaddr}; echo SCRIPT FAILED: continuing...;\0"

#define BOOTENV_DEV_NAME_QSPI(devtypeu, devtypel, instance) \
	"qspi "

#define BOOTENV_DEV_NAND(devtypeu, devtypel, instance) \
	"bootcmd_nand=nand info && " \
		      "nand read ${scriptaddr} ${script_offset_f} ${script_size_f} && " \
		      "source ${scriptaddr}; echo SCRIPT FAILED: continuing...;\0"

#define BOOTENV_DEV_NAME_NAND(devtypeu, devtypel, instance) \
	"nand "

#define BOOTENV_DEV_NOR(devtypeu, devtypel, instance) \
	"script_offset_nor=0xE2FC0000\0"        \
	"bootcmd_nor=cp.b ${script_offset_nor} ${scriptaddr} ${script_size_f} && " \
		     "source ${scriptaddr}; echo SCRIPT FAILED: continuing...;\0"

#define BOOTENV_DEV_NAME_NOR(devtypeu, devtypel, instance) \
	"nor "

#define BOOT_TARGET_DEVICES_JTAG(func)  func(JTAG, jtag, na)

#define BOOTENV_DEV_JTAG(devtypeu, devtypel, instance) \
	"bootcmd_jtag=source $scriptaddr; echo SCRIPT FAILED: continuing...;\0"

#define BOOTENV_DEV_NAME_JTAG(devtypeu, devtypel, instance) \
	"jtag "

#define BOOT_TARGET_DEVICES(func) \
	BOOT_TARGET_DEVICES_JTAG(func) \
	BOOT_TARGET_DEVICES_MMC(func) \
	BOOT_TARGET_DEVICES_QSPI(func) \
	BOOT_TARGET_DEVICES_NAND(func) \
	BOOT_TARGET_DEVICES_NOR(func) \
	BOOT_TARGET_DEVICES_USB(func) \
	BOOT_TARGET_DEVICES_PXE(func) \
	BOOT_TARGET_DEVICES_DHCP(func)

#include <config_distro_bootcmd.h>
#endif /* CONFIG_SPL_BUILD */

/* Default environment */
#ifndef CONFIG_EXTRA_ENV_SETTINGS
#define CONFIG_EXTRA_ENV_SETTINGS	\
	"fdt_high=0x20000000\0"		\
	"initrd_high=0x20000000\0"	\
	"scriptaddr=0x20000\0"	\
	"script_size_f=0x40000\0"	\
	"fdt_addr_r=0x1f00000\0"        \
	"pxefile_addr_r=0x2000000\0"    \
	"kernel_addr_r=0x2000000\0"     \
	"scriptaddr=0x3000000\0"        \
	"ramdisk_addr_r=0x3100000\0"    \
	DFU_ALT_INFO \
	BOOTENV
#endif

/* Miscellaneous configurable options */

#define CONFIG_CLOCKS
#define CONFIG_SYS_MAXARGS		32 /* max number of command args */
#define CONFIG_SYS_CBSIZE		2048 /* Console I/O Buffer Size */

#define CONFIG_SYS_MEMTEST_START	0
#define CONFIG_SYS_MEMTEST_END		0x1000

#define CONFIG_SYS_INIT_RAM_ADDR	0xFFFF0000
#define CONFIG_SYS_INIT_RAM_SIZE	0x2000
#define CONFIG_SYS_INIT_SP_ADDR		(CONFIG_SYS_INIT_RAM_ADDR + \
					CONFIG_SYS_INIT_RAM_SIZE - \
					GENERATED_GBL_DATA_SIZE)


/* Extend size of kernel image for uncompression */
#define CONFIG_SYS_BOOTM_LEN	(60 * 1024 * 1024)

/* Boot FreeBSD/vxWorks from an ELF image */
#define CONFIG_SYS_MMC_MAX_DEVICE	1

<<<<<<< HEAD
#define CONFIG_SYS_LDSCRIPT  "arch/arm/mach-zynq/u-boot.lds"

#undef CONFIG_BOOTM_NETBSD

=======
>>>>>>> 3414936b
/* MMC support */
#ifdef CONFIG_MMC_SDHCI_ZYNQ
#define CONFIG_SYS_MMCSD_FS_BOOT_PARTITION     1
#define CONFIG_SPL_FS_LOAD_PAYLOAD_NAME     "u-boot.img"
#endif

/* Address in RAM where the parameters must be copied by SPL. */
#define CONFIG_SYS_SPL_ARGS_ADDR	0x10000000

#define CONFIG_SPL_FS_LOAD_ARGS_NAME		"system.dtb"
#define CONFIG_SPL_FS_LOAD_KERNEL_NAME		"uImage"

/* Not using MMC raw mode - just for compilation purpose */
#define CONFIG_SYS_MMCSD_RAW_MODE_ARGS_SECTOR	0
#define CONFIG_SYS_MMCSD_RAW_MODE_ARGS_SECTORS	0
#define CONFIG_SYS_MMCSD_RAW_MODE_KERNEL_SECTOR	0

/* qspi mode is working fine */
#ifdef CONFIG_ZYNQ_QSPI
#define CONFIG_SYS_SPI_ARGS_OFFS	0x200000
#define CONFIG_SYS_SPI_ARGS_SIZE	0x80000
#define CONFIG_SYS_SPI_KERNEL_OFFS	(CONFIG_SYS_SPI_ARGS_OFFS + \
					CONFIG_SYS_SPI_ARGS_SIZE)
#endif

/* SP location before relocation, must use scratch RAM */

/* 3 * 64kB blocks of OCM - one is on the top because of bootrom */
#define CONFIG_SPL_MAX_SIZE	0x30000

/* On the top of OCM space */
#define CONFIG_SYS_SPL_MALLOC_START	CONFIG_SPL_STACK_R_ADDR
#define CONFIG_SYS_SPL_MALLOC_SIZE	0x2000000

/*
 * SPL stack position - and stack goes down
 * 0xfffffe00 is used for putting wfi loop.
 * Set it up as limit for now.
 */
#define CONFIG_SPL_STACK	0xfffffe00

/* BSS setup */
#define CONFIG_SPL_BSS_START_ADDR	0x100000
#define CONFIG_SPL_BSS_MAX_SIZE		0x100000

#define CONFIG_SPL_LOAD_FIT_ADDRESS 0x10000000

#define CONFIG_SYS_UBOOT_START	CONFIG_SYS_TEXT_BASE

#endif /* __CONFIG_ZYNQ_COMMON_H */<|MERGE_RESOLUTION|>--- conflicted
+++ resolved
@@ -98,14 +98,6 @@
 # define DFU_ALT_INFO
 #endif
 
-<<<<<<< HEAD
-/* I2C */
-#if defined(CONFIG_SYS_I2C_ZYNQ)
-# define CONFIG_SYS_I2C
-#endif
-
-=======
->>>>>>> 3414936b
 /* Allow to overwrite serial and ethaddr */
 #define CONFIG_ENV_OVERWRITE
 
@@ -243,13 +235,6 @@
 /* Boot FreeBSD/vxWorks from an ELF image */
 #define CONFIG_SYS_MMC_MAX_DEVICE	1
 
-<<<<<<< HEAD
-#define CONFIG_SYS_LDSCRIPT  "arch/arm/mach-zynq/u-boot.lds"
-
-#undef CONFIG_BOOTM_NETBSD
-
-=======
->>>>>>> 3414936b
 /* MMC support */
 #ifdef CONFIG_MMC_SDHCI_ZYNQ
 #define CONFIG_SYS_MMCSD_FS_BOOT_PARTITION     1
