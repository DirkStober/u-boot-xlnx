--- conflicted
+++ resolved
@@ -19,12 +19,6 @@
 #define GICD_BASE	0xF9010000
 #define GICC_BASE	0xF9020000
 
-<<<<<<< HEAD
-#define CONFIG_SYS_MEMTEST_START	0
-#define CONFIG_SYS_MEMTEST_END		1000
-
-=======
->>>>>>> e93ed120
 #define CONFIG_SYS_INIT_SP_ADDR		CONFIG_SYS_TEXT_BASE
 
 /* Generic Timer Definitions - setup in EL3. Setup by ATF for other cases */
