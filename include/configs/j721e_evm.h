--- conflicted
+++ resolved
@@ -28,17 +28,6 @@
 #define CONFIG_SYS_UBOOT_BASE		0x50080000
 #endif
 
-<<<<<<< HEAD
-#ifdef CONFIG_SYS_K3_SPL_ATF
-#define CONFIG_SPL_FS_LOAD_PAYLOAD_NAME	"tispl.bin"
-#endif
-
-#define CONFIG_SPL_MAX_SIZE		CONFIG_SYS_K3_MAX_DOWNLODABLE_IMAGE_SIZE
-
-#define CONFIG_SYS_BOOTM_LEN		SZ_64M
-
-=======
->>>>>>> 907ddbc8
 /* HyperFlash related configuration */
 
 /* U-Boot general configuration */
