/*
 *  linux/include/linux/mtd/nand.h
 *
 *  Copyright © 2000-2010 David Woodhouse <dwmw2@infradead.org>
 *                        Steven J. Hill <sjhill@realitydiluted.com>
 *		          Thomas Gleixner <tglx@linutronix.de>
 *
 * This program is free software; you can redistribute it and/or modify
 * it under the terms of the GNU General Public License version 2 as
 * published by the Free Software Foundation.
 *
 * Info:
 *	Contains standard defines and IDs for NAND flash devices
 *
 * Changelog:
 *	See git changelog.
 */
#ifndef __LINUX_MTD_NAND_H
#define __LINUX_MTD_NAND_H

#include "config.h"

#include "linux/compat.h"
#include "linux/mtd/mtd.h"
#include "linux/mtd/bbm.h"


struct mtd_info;
struct nand_flash_dev;
/* Scan and identify a NAND device */
extern int nand_scan (struct mtd_info *mtd, int max_chips);
/* Separate phases of nand_scan(), allowing board driver to intervene
 * and override command or ECC setup according to flash type */
extern int nand_scan_ident(struct mtd_info *mtd, int max_chips,
			   const struct nand_flash_dev *table);
extern int nand_scan_tail(struct mtd_info *mtd);

/* Free resources held by the NAND device */
extern void nand_release(struct mtd_info *mtd);

/* Internal helper for board drivers which need to override command function */
extern void nand_wait_ready(struct mtd_info *mtd);

/*
 * This constant declares the max. oobsize / page, which
 * is supported now. If you add a chip with bigger oobsize/page
 * adjust this accordingly.
 */
#define NAND_MAX_OOBSIZE	576
#define NAND_MAX_PAGESIZE	8192

/*
 * Constants for hardware specific CLE/ALE/NCE function
 *
 * These are bits which can be or'ed to set/clear multiple
 * bits in one go.
 */
/* Select the chip by setting nCE to low */
#define NAND_NCE		0x01
/* Select the command latch by setting CLE to high */
#define NAND_CLE		0x02
/* Select the address latch by setting ALE to high */
#define NAND_ALE		0x04

#define NAND_CTRL_CLE		(NAND_NCE | NAND_CLE)
#define NAND_CTRL_ALE		(NAND_NCE | NAND_ALE)
#define NAND_CTRL_CHANGE	0x80

/*
 * Standard NAND flash commands
 */
#define NAND_CMD_READ0		0
#define NAND_CMD_READ1		1
#define NAND_CMD_RNDOUT		5
#define NAND_CMD_PAGEPROG	0x10
#define NAND_CMD_READOOB	0x50
#define NAND_CMD_ERASE1		0x60
#define NAND_CMD_STATUS		0x70
#define NAND_CMD_STATUS_MULTI	0x71
#define NAND_CMD_SEQIN		0x80
#define NAND_CMD_RNDIN		0x85
#define NAND_CMD_READID		0x90
#define NAND_CMD_ERASE2		0xd0
#define NAND_CMD_PARAM		0xec
#define NAND_CMD_RESET		0xff

#define NAND_CMD_LOCK		0x2a
#define NAND_CMD_LOCK_TIGHT	0x2c
#define NAND_CMD_UNLOCK1	0x23
#define NAND_CMD_UNLOCK2	0x24
#define NAND_CMD_LOCK_STATUS	0x7a

/* Extended commands for large page devices */
#define NAND_CMD_READSTART	0x30
#define NAND_CMD_RNDOUTSTART	0xE0
#define NAND_CMD_CACHEDPROG	0x15

/* Extended commands for AG-AND device */
/*
 * Note: the command for NAND_CMD_DEPLETE1 is really 0x00 but
 *       there is no way to distinguish that from NAND_CMD_READ0
 *       until the remaining sequence of commands has been completed
 *       so add a high order bit and mask it off in the command.
 */
#define NAND_CMD_DEPLETE1	0x100
#define NAND_CMD_DEPLETE2	0x38
#define NAND_CMD_STATUS_MULTI	0x71
#define NAND_CMD_STATUS_ERROR	0x72
/* multi-bank error status (banks 0-3) */
#define NAND_CMD_STATUS_ERROR0	0x73
#define NAND_CMD_STATUS_ERROR1	0x74
#define NAND_CMD_STATUS_ERROR2	0x75
#define NAND_CMD_STATUS_ERROR3	0x76
#define NAND_CMD_STATUS_RESET	0x7f
#define NAND_CMD_STATUS_CLEAR	0xff

#define NAND_CMD_NONE		-1

/* Status bits */
#define NAND_STATUS_FAIL	0x01
#define NAND_STATUS_FAIL_N1	0x02
#define NAND_STATUS_TRUE_READY	0x20
#define NAND_STATUS_READY	0x40
#define NAND_STATUS_WP		0x80

/*
 * Constants for ECC_MODES
 */
typedef enum {
	NAND_ECC_NONE,
	NAND_ECC_SOFT,
	NAND_ECC_HW,
	NAND_ECC_HW_SYNDROME,
	NAND_ECC_HW_OOB_FIRST,
	NAND_ECC_SOFT_BCH,
} nand_ecc_modes_t;

/*
 * Constants for Hardware ECC
 */
/* Reset Hardware ECC for read */
#define NAND_ECC_READ		0
/* Reset Hardware ECC for write */
#define NAND_ECC_WRITE		1
/* Enable Hardware ECC before syndrom is read back from flash */
#define NAND_ECC_READSYN	2

/* Bit mask for flags passed to do_nand_read_ecc */
#define NAND_GET_DEVICE		0x80


/*
 * Option constants for bizarre disfunctionality and real
 * features.
 */
/* Chip can not auto increment pages */
#define NAND_NO_AUTOINCR	0x00000001
/* Buswitdh is 16 bit */
#define NAND_BUSWIDTH_16	0x00000002
/* Device supports partial programming without padding */
#define NAND_NO_PADDING		0x00000004
/* Chip has cache program function */
#define NAND_CACHEPRG		0x00000008
/* Chip has copy back function */
#define NAND_COPYBACK		0x00000010
/*
 * AND Chip which has 4 banks and a confusing page / block
 * assignment. See Renesas datasheet for further information.
 */
#define NAND_IS_AND		0x00000020
/*
 * Chip has a array of 4 pages which can be read without
 * additional ready /busy waits.
 */
#define NAND_4PAGE_ARRAY	0x00000040
/*
 * Chip requires that BBT is periodically rewritten to prevent
 * bits from adjacent blocks from 'leaking' in altering data.
 * This happens with the Renesas AG-AND chips, possibly others.
 */
#define BBT_AUTO_REFRESH	0x00000080
/*
 * Chip does not require ready check on read. True
 * for all large page devices, as they do not support
 * autoincrement.
 */
#define NAND_NO_READRDY		0x00000100
/* Chip does not allow subpage writes */
#define NAND_NO_SUBPAGE_WRITE	0x00000200

/* Device is one of 'new' xD cards that expose fake nand command set */
#define NAND_BROKEN_XD		0x00000400

/* Device behaves just like nand, but is readonly */
#define NAND_ROM		0x00000800

/* Device supports subpage reads */
<<<<<<< HEAD
#define NAND_SUBPAGE_READ	0x00001000
=======
#define NAND_SUBPAGE_READ       0x00001000
>>>>>>> 3a9d879f

/* Options valid for Samsung large page devices */
#define NAND_SAMSUNG_LP_OPTIONS \
	(NAND_NO_PADDING | NAND_CACHEPRG | NAND_COPYBACK)

/* Macros to identify the above */
#define NAND_CANAUTOINCR(chip) (!(chip->options & NAND_NO_AUTOINCR))
#define NAND_MUST_PAD(chip) (!(chip->options & NAND_NO_PADDING))
#define NAND_HAS_CACHEPROG(chip) ((chip->options & NAND_CACHEPRG))
#define NAND_HAS_COPYBACK(chip) ((chip->options & NAND_COPYBACK))
<<<<<<< HEAD
/* Large page NAND with SOFT_ECC should support subpage reads */
=======
>>>>>>> 3a9d879f
#define NAND_HAS_SUBPAGE_READ(chip) ((chip->options & NAND_SUBPAGE_READ))

/* Non chip related options */
/*
 * Use a flash based bad block table. OOB identifier is saved in OOB area.
 * This option is passed to the default bad block table function.
 */
#define NAND_USE_FLASH_BBT	0x00010000
/* This option skips the bbt scan during initialization. */
#define NAND_SKIP_BBTSCAN	0x00020000
/*
 * This option is defined if the board driver allocates its own buffers
 * (e.g. because it needs them DMA-coherent).
 */
#define NAND_OWN_BUFFERS	0x00040000
/* Chip may not exist, so silence any errors in scan */
#define NAND_SCAN_SILENT_NODEV	0x00080000
/*
 * If passed additionally to NAND_USE_FLASH_BBT then BBT code will not touch
 * the OOB area.
 */
#define NAND_USE_FLASH_BBT_NO_OOB	0x00800000
/* Create an empty BBT with no vendor information if the BBT is available */
#define NAND_CREATE_EMPTY_BBT		0x01000000

/* Options set by nand scan */
/* bbt has already been read */
#define NAND_BBT_SCANNED	0x40000000
/* Nand scan has allocated controller struct */
#define NAND_CONTROLLER_ALLOC	0x80000000

/* Cell info constants */
#define NAND_CI_CHIPNR_MSK	0x03
#define NAND_CI_CELLTYPE_MSK	0x0C

/* Keep gcc happy */
struct nand_chip;

struct nand_onfi_params {
	/* rev info and features block */
	/* 'O' 'N' 'F' 'I'  */
	u8 sig[4];
	__le16 revision;
	__le16 features;
	__le16 opt_cmd;
	u8 reserved[22];

	/* manufacturer information block */
	char manufacturer[12];
	char model[20];
	u8 jedec_id;
	__le16 date_code;
	u8 reserved2[13];

	/* memory organization block */
	__le32 byte_per_page;
	__le16 spare_bytes_per_page;
	__le32 data_bytes_per_ppage;
	__le16 spare_bytes_per_ppage;
	__le32 pages_per_block;
	__le32 blocks_per_lun;
	u8 lun_count;
	u8 addr_cycles;
	u8 bits_per_cell;
	__le16 bb_per_lun;
	__le16 block_endurance;
	u8 guaranteed_good_blocks;
	__le16 guaranteed_block_endurance;
	u8 programs_per_page;
	u8 ppage_attr;
	u8 ecc_bits;
	u8 interleaved_bits;
	u8 interleaved_ops;
	u8 reserved3[13];

	/* electrical parameter block */
	u8 io_pin_capacitance_max;
	__le16 async_timing_mode;
	__le16 program_cache_timing_mode;
	__le16 t_prog;
	__le16 t_bers;
	__le16 t_r;
	__le16 t_ccs;
	__le16 src_sync_timing_mode;
	__le16 src_ssync_features;
	__le16 clk_pin_capacitance_typ;
	__le16 io_pin_capacitance_typ;
	__le16 input_pin_capacitance_typ;
	u8 input_pin_capacitance_max;
	u8 driver_strenght_support;
	__le16 t_int_r;
	__le16 t_ald;
	u8 reserved4[7];

	/* vendor */
	u8 reserved5[90];

	__le16 crc;
} __attribute__((packed));

#define ONFI_CRC_BASE	0x4F4E

/**
 * struct nand_hw_control - Control structure for hardware controller (e.g ECC generator) shared among independent devices
 * @lock:               protection lock
 * @active:		the mtd device which holds the controller currently
 * @wq:			wait queue to sleep on if a NAND operation is in
 *			progress used instead of the per chip wait queue
 *			when a hw controller is available.
 */
struct nand_hw_control {
/* XXX U-BOOT XXX */
#if 0
	spinlock_t	 lock;
	wait_queue_head_t wq;
#endif
	struct nand_chip *active;
};

/**
 * struct nand_ecc_ctrl - Control structure for ecc
 * @mode:	ecc mode
 * @steps:	number of ecc steps per page
 * @size:	data bytes per ecc step
 * @bytes:	ecc bytes per step
 * @total:	total number of ecc bytes per page
 * @prepad:	padding information for syndrome based ecc generators
 * @postpad:	padding information for syndrome based ecc generators
 * @layout:	ECC layout control struct pointer
 * @priv:	pointer to private ecc control data
 * @hwctl:	function to control hardware ecc generator. Must only
 *		be provided if an hardware ECC is available
 * @calculate:	function for ecc calculation or readback from ecc hardware
 * @correct:	function for ecc correction, matching to ecc generator (sw/hw)
 * @read_page_raw:	function to read a raw page without ECC
 * @write_page_raw:	function to write a raw page without ECC
 * @read_page:	function to read a page according to the ecc generator
 *		requirements.
 * @read_subpage:	function to read parts of the page covered by ECC.
 * @write_page:	function to write a page according to the ecc generator
 *		requirements.
 * @read_oob:	function to read chip OOB data
 * @write_oob:	function to write chip OOB data
 */
struct nand_ecc_ctrl {
	nand_ecc_modes_t mode;
	int steps;
	int size;
	int bytes;
	int total;
	int prepad;
	int postpad;
	struct nand_ecclayout	*layout;
	void *priv;
	void (*hwctl)(struct mtd_info *mtd, int mode);
	int (*calculate)(struct mtd_info *mtd, const uint8_t *dat,
			uint8_t *ecc_code);
	int (*correct)(struct mtd_info *mtd, uint8_t *dat, uint8_t *read_ecc,
			uint8_t *calc_ecc);
	int (*read_page_raw)(struct mtd_info *mtd, struct nand_chip *chip,
			uint8_t *buf, int page);
	void (*write_page_raw)(struct mtd_info *mtd, struct nand_chip *chip,
			const uint8_t *buf);
	int (*read_page)(struct mtd_info *mtd, struct nand_chip *chip,
			uint8_t *buf, int page);
	int (*read_subpage)(struct mtd_info *mtd, struct nand_chip *chip,
			uint32_t offs, uint32_t len, uint8_t *buf);
	void (*write_page)(struct mtd_info *mtd, struct nand_chip *chip,
			const uint8_t *buf);
	int (*read_oob)(struct mtd_info *mtd, struct nand_chip *chip, int page,
			int sndcmd);
	int (*write_oob)(struct mtd_info *mtd, struct nand_chip *chip,
			int page);
};

/**
 * struct nand_buffers - buffer structure for read/write
 * @ecccalc:	buffer for calculated ecc
 * @ecccode:	buffer for ecc read from flash
 * @databuf:	buffer for data - dynamically sized
 *
 * Do not change the order of buffers. databuf and oobrbuf must be in
 * consecutive order.
 */
struct nand_buffers {
	uint8_t	ecccalc[ALIGN(NAND_MAX_OOBSIZE, ARCH_DMA_MINALIGN)];
	uint8_t	ecccode[ALIGN(NAND_MAX_OOBSIZE, ARCH_DMA_MINALIGN)];
	uint8_t databuf[ALIGN(NAND_MAX_PAGESIZE + NAND_MAX_OOBSIZE,
			      ARCH_DMA_MINALIGN)];
};

/**
 * struct nand_chip - NAND Private Flash Chip Data
 * @IO_ADDR_R:		[BOARDSPECIFIC] address to read the 8 I/O lines of the
 *			flash device
 * @IO_ADDR_W:		[BOARDSPECIFIC] address to write the 8 I/O lines of the
 *			flash device.
 * @read_byte:		[REPLACEABLE] read one byte from the chip
 * @read_word:		[REPLACEABLE] read one word from the chip
 * @write_buf:		[REPLACEABLE] write data from the buffer to the chip
 * @read_buf:		[REPLACEABLE] read data from the chip into the buffer
 * @verify_buf:		[REPLACEABLE] verify buffer contents against the chip
 *			data.
 * @select_chip:	[REPLACEABLE] select chip nr
 * @block_bad:		[REPLACEABLE] check, if the block is bad
 * @block_markbad:	[REPLACEABLE] mark the block bad
 * @cmd_ctrl:		[BOARDSPECIFIC] hardwarespecific function for controlling
 *			ALE/CLE/nCE. Also used to write command and address
 * @init_size:		[BOARDSPECIFIC] hardwarespecific function for setting
 *			mtd->oobsize, mtd->writesize and so on.
 *			@id_data contains the 8 bytes values of NAND_CMD_READID.
 *			Return with the bus width.
 * @dev_ready:		[BOARDSPECIFIC] hardwarespecific function for accesing
 *			device ready/busy line. If set to NULL no access to
 *			ready/busy is available and the ready/busy information
 *			is read from the chip status register.
 * @cmdfunc:		[REPLACEABLE] hardwarespecific function for writing
 *			commands to the chip.
 * @waitfunc:		[REPLACEABLE] hardwarespecific function for wait on
 *			ready.
 * @ecc:		[BOARDSPECIFIC] ecc control ctructure
 * @buffers:		buffer structure for read/write
 * @hwcontrol:		platform-specific hardware control structure
 * @ops:		oob operation operands
 * @erase_cmd:		[INTERN] erase command write function, selectable due
 *			to AND support.
 * @scan_bbt:		[REPLACEABLE] function to scan bad block table
 * @chip_delay:		[BOARDSPECIFIC] chip dependent delay for transferring
 *			data from array to read regs (tR).
 * @state:		[INTERN] the current state of the NAND device
 * @oob_poi:		poison value buffer
 * @page_shift:		[INTERN] number of address bits in a page (column
 *			address bits).
 * @phys_erase_shift:	[INTERN] number of address bits in a physical eraseblock
 * @bbt_erase_shift:	[INTERN] number of address bits in a bbt entry
 * @chip_shift:		[INTERN] number of address bits in one chip
 * @options:		[BOARDSPECIFIC] various chip options. They can partly
 *			be set to inform nand_scan about special functionality.
 *			See the defines for further explanation.
 * @badblockpos:	[INTERN] position of the bad block marker in the oob
 *			area.
 * @badblockbits:	[INTERN] number of bits to left-shift the bad block
 *			number
 * @cellinfo:		[INTERN] MLC/multichip data from chip ident
 * @numchips:		[INTERN] number of physical chips
 * @chipsize:		[INTERN] the size of one chip for multichip arrays
 * @pagemask:		[INTERN] page number mask = number of (pages / chip) - 1
 * @pagebuf:		[INTERN] holds the pagenumber which is currently in
 *			data_buf.
 * @subpagesize:	[INTERN] holds the subpagesize
 * @onfi_version:	[INTERN] holds the chip ONFI version (BCD encoded),
 *			non 0 if ONFI supported.
 * @onfi_params:	[INTERN] holds the ONFI page parameter when ONFI is
 *			supported, 0 otherwise.
 * @ecclayout:		[REPLACEABLE] the default ecc placement scheme
 * @bbt:		[INTERN] bad block table pointer
 * @bbt_td:		[REPLACEABLE] bad block table descriptor for flash
 *			lookup.
 * @bbt_md:		[REPLACEABLE] bad block table mirror descriptor
 * @badblock_pattern:	[REPLACEABLE] bad block scan pattern used for initial
 *			bad block scan.
 * @controller:		[REPLACEABLE] a pointer to a hardware controller
 *			structure which is shared among multiple independend
 *			devices.
 * @priv:		[OPTIONAL] pointer to private chip date
 * @errstat:		[OPTIONAL] hardware specific function to perform
 *			additional error status checks (determine if errors are
 *			correctable).
 * @write_page:		[REPLACEABLE] High-level page write function
 */

struct nand_chip {
	void __iomem *IO_ADDR_R;
	void __iomem *IO_ADDR_W;

	uint8_t (*read_byte)(struct mtd_info *mtd);
	u16 (*read_word)(struct mtd_info *mtd);
	void (*write_buf)(struct mtd_info *mtd, const uint8_t *buf, int len);
	void (*read_buf)(struct mtd_info *mtd, uint8_t *buf, int len);
	int (*verify_buf)(struct mtd_info *mtd, const uint8_t *buf, int len);
	void (*select_chip)(struct mtd_info *mtd, int chip);
	int (*block_bad)(struct mtd_info *mtd, loff_t ofs, int getchip);
	int (*block_markbad)(struct mtd_info *mtd, loff_t ofs);
	void (*cmd_ctrl)(struct mtd_info *mtd, int dat, unsigned int ctrl);
	int (*init_size)(struct mtd_info *mtd, struct nand_chip *this,
			u8 *id_data);
	int (*dev_ready)(struct mtd_info *mtd);
	void (*cmdfunc)(struct mtd_info *mtd, unsigned command, int column,
			int page_addr);
	int(*waitfunc)(struct mtd_info *mtd, struct nand_chip *this);
	void (*erase_cmd)(struct mtd_info *mtd, int page);
	int (*scan_bbt)(struct mtd_info *mtd);
	int (*errstat)(struct mtd_info *mtd, struct nand_chip *this, int state,
			int status, int page);
	int (*write_page)(struct mtd_info *mtd, struct nand_chip *chip,
			const uint8_t *buf, int page, int cached, int raw);

	int chip_delay;
	unsigned int options;

	int page_shift;
	int phys_erase_shift;
	int bbt_erase_shift;
	int chip_shift;
	int numchips;
	uint64_t chipsize;
	int pagemask;
	int pagebuf;
	int subpagesize;
	uint8_t cellinfo;
	int badblockpos;
	int badblockbits;

	int onfi_version;
#ifdef CONFIG_SYS_NAND_ONFI_DETECTION
	struct nand_onfi_params onfi_params;
#endif

	int state;

	uint8_t *oob_poi;
	struct nand_hw_control *controller;
	struct nand_ecclayout *ecclayout;

	struct nand_ecc_ctrl ecc;
	struct nand_buffers *buffers;
	struct nand_hw_control hwcontrol;

	struct mtd_oob_ops ops;

	uint8_t *bbt;
	struct nand_bbt_descr *bbt_td;
	struct nand_bbt_descr *bbt_md;

	struct nand_bbt_descr *badblock_pattern;

	void *priv;
};

/*
 * NAND Flash Manufacturer ID Codes
 */
#define NAND_MFR_TOSHIBA	0x98
#define NAND_MFR_SAMSUNG	0xec
#define NAND_MFR_FUJITSU	0x04
#define NAND_MFR_NATIONAL	0x8f
#define NAND_MFR_RENESAS	0x07
#define NAND_MFR_STMICRO	0x20
#define NAND_MFR_HYNIX		0xad
#define NAND_MFR_MICRON		0x2c
#define NAND_MFR_AMD		0x01

/**
 * struct nand_flash_dev - NAND Flash Device ID Structure
 * @name:	Identify the device type
 * @id:		device ID code
 * @pagesize:	Pagesize in bytes. Either 256 or 512 or 0
 *		If the pagesize is 0, then the real pagesize
 *		and the eraseize are determined from the
 *		extended id bytes in the chip
 * @erasesize:	Size of an erase block in the flash device.
 * @chipsize:	Total chipsize in Mega Bytes
 * @options:	Bitfield to store chip relevant options
 */
struct nand_flash_dev {
	char *name;
	int id;
	unsigned long pagesize;
	unsigned long chipsize;
	unsigned long erasesize;
	unsigned long options;
};

/**
 * struct nand_manufacturers - NAND Flash Manufacturer ID Structure
 * @name:	Manufacturer name
 * @id:		manufacturer ID code of device.
*/
struct nand_manufacturers {
	int id;
	char *name;
};

extern const struct nand_flash_dev nand_flash_ids[];
extern const struct nand_manufacturers nand_manuf_ids[];

extern int nand_scan_bbt(struct mtd_info *mtd, struct nand_bbt_descr *bd);
extern int nand_update_bbt(struct mtd_info *mtd, loff_t offs);
extern int nand_default_bbt(struct mtd_info *mtd);
extern int nand_isbad_bbt(struct mtd_info *mtd, loff_t offs, int allowbbt);
extern int nand_erase_nand(struct mtd_info *mtd, struct erase_info *instr,
			   int allowbbt);
extern int nand_do_read(struct mtd_info *mtd, loff_t from, size_t len,
			size_t *retlen, uint8_t *buf);

/*
* Constants for oob configuration
*/
#define NAND_SMALL_BADBLOCK_POS		5
#define NAND_LARGE_BADBLOCK_POS		0

/**
 * struct platform_nand_chip - chip level device structure
 * @nr_chips:		max. number of chips to scan for
 * @chip_offset:	chip number offset
 * @nr_partitions:	number of partitions pointed to by partitions (or zero)
 * @partitions:		mtd partition list
 * @chip_delay:		R/B delay value in us
 * @options:		Option flags, e.g. 16bit buswidth
 * @ecclayout:		ecc layout info structure
 * @part_probe_types:	NULL-terminated array of probe types
 * @priv:		hardware controller specific settings
 */
struct platform_nand_chip {
	int nr_chips;
	int chip_offset;
	int nr_partitions;
	struct mtd_partition *partitions;
	struct nand_ecclayout *ecclayout;
	int chip_delay;
	unsigned int options;
	const char **part_probe_types;
	void *priv;
};

/* Keep gcc happy */
struct platform_device;

/**
 * struct platform_nand_ctrl - controller level device structure
 * @hwcontrol:		platform specific hardware control structure
 * @dev_ready:		platform specific function to read ready/busy pin
 * @select_chip:	platform specific chip select function
 * @cmd_ctrl:		platform specific function for controlling
 *			ALE/CLE/nCE. Also used to write command and address
 * @priv:		private data to transport driver specific settings
 *
 * All fields are optional and depend on the hardware driver requirements
 */
struct platform_nand_ctrl {
	void (*hwcontrol)(struct mtd_info *mtd, int cmd);
	int (*dev_ready)(struct mtd_info *mtd);
	void (*select_chip)(struct mtd_info *mtd, int chip);
	void (*cmd_ctrl)(struct mtd_info *mtd, int dat, unsigned int ctrl);
	void *priv;
};

/**
 * struct platform_nand_data - container structure for platform-specific data
 * @chip:		chip level chip structure
 * @ctrl:		controller level device structure
 */
struct platform_nand_data {
	struct platform_nand_chip chip;
	struct platform_nand_ctrl ctrl;
};

/* Some helpers to access the data structures */
static inline
struct platform_nand_chip *get_platform_nandchip(struct mtd_info *mtd)
{
	struct nand_chip *chip = mtd->priv;

	return chip->priv;
}

/* Standard NAND functions from nand_base.c */
void nand_write_buf(struct mtd_info *mtd, const uint8_t *buf, int len);
void nand_write_buf16(struct mtd_info *mtd, const uint8_t *buf, int len);
void nand_read_buf(struct mtd_info *mtd, uint8_t *buf, int len);
void nand_read_buf16(struct mtd_info *mtd, uint8_t *buf, int len);
uint8_t nand_read_byte(struct mtd_info *mtd);

#endif /* __LINUX_MTD_NAND_H */<|MERGE_RESOLUTION|>--- conflicted
+++ resolved
@@ -195,11 +195,7 @@
 #define NAND_ROM		0x00000800
 
 /* Device supports subpage reads */
-<<<<<<< HEAD
-#define NAND_SUBPAGE_READ	0x00001000
-=======
 #define NAND_SUBPAGE_READ       0x00001000
->>>>>>> 3a9d879f
 
 /* Options valid for Samsung large page devices */
 #define NAND_SAMSUNG_LP_OPTIONS \
@@ -210,10 +206,6 @@
 #define NAND_MUST_PAD(chip) (!(chip->options & NAND_NO_PADDING))
 #define NAND_HAS_CACHEPROG(chip) ((chip->options & NAND_CACHEPRG))
 #define NAND_HAS_COPYBACK(chip) ((chip->options & NAND_COPYBACK))
-<<<<<<< HEAD
-/* Large page NAND with SOFT_ECC should support subpage reads */
-=======
->>>>>>> 3a9d879f
 #define NAND_HAS_SUBPAGE_READ(chip) ((chip->options & NAND_SUBPAGE_READ))
 
 /* Non chip related options */
