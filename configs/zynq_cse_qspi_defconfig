CONFIG_ARM=y
CONFIG_SYS_CONFIG_NAME="zynq_cse"
CONFIG_ARCH_ZYNQ=y
CONFIG_SYS_TEXT_BASE=0xFFFC0000
CONFIG_ENV_SIZE=0x190
CONFIG_SPL=y
CONFIG_DEBUG_UART_BASE=0x0
CONFIG_DEBUG_UART_CLOCK=0
CONFIG_SPL_STACK_R_ADDR=0x200000
# CONFIG_ZYNQ_DDRC_INIT is not set
CONFIG_SYS_MALLOC_LEN=0x1000
<<<<<<< HEAD
CONFIG_DEFAULT_DEVICE_TREE="zynq-cse-qspi-single"
=======
# CONFIG_CMD_ZYNQ is not set
>>>>>>> 0157013f
CONFIG_DEBUG_UART=y
CONFIG_DISTRO_DEFAULTS=y
# CONFIG_ARCH_FIXUP_FDT_MEMORY is not set
CONFIG_BOOTDELAY=-1
# CONFIG_USE_BOOTCOMMAND is not set
# CONFIG_BOARD_LATE_INIT is not set
# CONFIG_DISPLAY_CPUINFO is not set
# CONFIG_ARCH_EARLY_INIT_R is not set
CONFIG_SPL_STACK_R=y
CONFIG_SPL_SPI_LOAD=y
CONFIG_SYS_PROMPT="Zynq> "
# CONFIG_CMD_BDI is not set
# CONFIG_CMD_CONSOLE is not set
# CONFIG_CMD_BOOTD is not set
# CONFIG_CMD_BOOTM is not set
# CONFIG_CMD_ELF is not set
# CONFIG_CMD_GO is not set
# CONFIG_CMD_RUN is not set
# CONFIG_CMD_IMI is not set
# CONFIG_CMD_XIMG is not set
# CONFIG_CMD_SPL is not set
# CONFIG_CMD_EXPORTENV is not set
# CONFIG_CMD_IMPORTENV is not set
# CONFIG_CMD_EDITENV is not set
# CONFIG_CMD_SAVEENV is not set
# CONFIG_CMD_CRC32 is not set
# CONFIG_CMD_CLK is not set
# CONFIG_CMD_DM is not set
# CONFIG_CMD_FLASH is not set
# CONFIG_CMD_LOADB is not set
# CONFIG_CMD_LOADS is not set
CONFIG_CMD_SF=y
# CONFIG_CMD_ECHO is not set
# CONFIG_CMD_ITEST is not set
# CONFIG_CMD_SOURCE is not set
# CONFIG_CMD_SETEXPR is not set
# CONFIG_CMD_MISC is not set
# CONFIG_PARTITIONS is not set
CONFIG_OF_EMBED=y
CONFIG_DEFAULT_DEVICE_TREE="zynq-cse-qspi-single"
# CONFIG_NET is not set
# CONFIG_DM_WARN is not set
# CONFIG_DM_DEVICE_REMOVE is not set
CONFIG_SPL_DM_SEQ_ALIAS=y
# CONFIG_MMC is not set
CONFIG_SPI_FLASH=y
CONFIG_SPI_FLASH_BAR=y
<<<<<<< HEAD
CONFIG_SF_DUAL_FLASH=y
=======
>>>>>>> 0157013f
CONFIG_SPI_FLASH_ISSI=y
CONFIG_SPI_FLASH_MACRONIX=y
CONFIG_SPI_FLASH_SPANSION=y
CONFIG_SPI_FLASH_STMICRO=y
CONFIG_SPI_FLASH_WINBOND=y
CONFIG_DEBUG_UART_ARM_DCC=y
CONFIG_ZYNQ_QSPI=y
# CONFIG_EFI_LOADER is not set<|MERGE_RESOLUTION|>--- conflicted
+++ resolved
@@ -9,27 +9,25 @@
 CONFIG_SPL_STACK_R_ADDR=0x200000
 # CONFIG_ZYNQ_DDRC_INIT is not set
 CONFIG_SYS_MALLOC_LEN=0x1000
-<<<<<<< HEAD
-CONFIG_DEFAULT_DEVICE_TREE="zynq-cse-qspi-single"
-=======
 # CONFIG_CMD_ZYNQ is not set
->>>>>>> 0157013f
 CONFIG_DEBUG_UART=y
-CONFIG_DISTRO_DEFAULTS=y
 # CONFIG_ARCH_FIXUP_FDT_MEMORY is not set
 CONFIG_BOOTDELAY=-1
-# CONFIG_USE_BOOTCOMMAND is not set
 # CONFIG_BOARD_LATE_INIT is not set
 # CONFIG_DISPLAY_CPUINFO is not set
 # CONFIG_ARCH_EARLY_INIT_R is not set
 CONFIG_SPL_STACK_R=y
 CONFIG_SPL_SPI_LOAD=y
+# CONFIG_CMDLINE_EDITING is not set
+# CONFIG_AUTO_COMPLETE is not set
+# CONFIG_SYS_LONGHELP is not set
 CONFIG_SYS_PROMPT="Zynq> "
 # CONFIG_CMD_BDI is not set
 # CONFIG_CMD_CONSOLE is not set
 # CONFIG_CMD_BOOTD is not set
 # CONFIG_CMD_BOOTM is not set
 # CONFIG_CMD_ELF is not set
+# CONFIG_CMD_FDT is not set
 # CONFIG_CMD_GO is not set
 # CONFIG_CMD_RUN is not set
 # CONFIG_CMD_IMI is not set
@@ -39,6 +37,7 @@
 # CONFIG_CMD_IMPORTENV is not set
 # CONFIG_CMD_EDITENV is not set
 # CONFIG_CMD_SAVEENV is not set
+# CONFIG_CMD_ENV_EXISTS is not set
 # CONFIG_CMD_CRC32 is not set
 # CONFIG_CMD_CLK is not set
 # CONFIG_CMD_DM is not set
@@ -61,10 +60,7 @@
 # CONFIG_MMC is not set
 CONFIG_SPI_FLASH=y
 CONFIG_SPI_FLASH_BAR=y
-<<<<<<< HEAD
 CONFIG_SF_DUAL_FLASH=y
-=======
->>>>>>> 0157013f
 CONFIG_SPI_FLASH_ISSI=y
 CONFIG_SPI_FLASH_MACRONIX=y
 CONFIG_SPI_FLASH_SPANSION=y
