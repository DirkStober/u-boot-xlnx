--- conflicted
+++ resolved
@@ -55,8 +55,5 @@
 CONFIG_SYS_NAND_MAX_CHIPS=2
 CONFIG_ARM_DCC=y
 CONFIG_PANIC_HANG=y
-<<<<<<< HEAD
-=======
 # CONFIG_GZIP is not set
->>>>>>> e93ed120
 # CONFIG_EFI_LOADER is not set