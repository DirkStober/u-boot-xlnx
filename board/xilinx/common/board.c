--- conflicted
+++ resolved
@@ -32,8 +32,6 @@
 
 #include "fru.h"
 
-<<<<<<< HEAD
-=======
 #if CONFIG_IS_ENABLED(EFI_HAVE_CAPSULE_SUPPORT)
 struct efi_fw_image fw_images[] = {
 #if defined(XILINX_BOOT_IMAGE_GUID)
@@ -59,7 +57,6 @@
 u8 num_image_type_guids = ARRAY_SIZE(fw_images);
 #endif /* EFI_HAVE_CAPSULE_SUPPORT */
 
->>>>>>> 907ddbc8
 #define EEPROM_HEADER_MAGIC		0xdaaddeed
 #define EEPROM_HDR_MANUFACTURER_LEN	16
 #define EEPROM_HDR_NAME_LEN		16
@@ -234,11 +231,7 @@
 		if (desc->revision[i] == ' ')
 			desc->revision[i] = '\0';
 	}
-<<<<<<< HEAD
-	strncpy(desc->serial, (char *)fru_data.brd.serial_number,
-=======
 	strlcpy(desc->serial, (char *)fru_data.brd.serial_number,
->>>>>>> 907ddbc8
 		sizeof(desc->serial));
 
 	while (id < EEPROM_HDR_NO_OF_MAC_ADDR) {
@@ -458,12 +451,6 @@
 				continue;
 
 			for (i = 0; i < EEPROM_HDR_NO_OF_MAC_ADDR; i++) {
-<<<<<<< HEAD
-				if (!desc->mac_addr[i])
-					break;
-
-=======
->>>>>>> 907ddbc8
 				if (is_valid_ethaddr((const u8 *)desc->mac_addr[i]))
 					ret |= eth_env_set_enetaddr_by_index("eth",
 							macid++, desc->mac_addr[i]);
@@ -488,7 +475,6 @@
 	if (CONFIG_IS_ENABLED(REGEX)) {
 		struct slre slre;
 		int ret;
-<<<<<<< HEAD
 
 		ret = slre_compile(&slre, name);
 		if (ret) {
@@ -506,31 +492,6 @@
 	return -1;
 }
 
-#if defined(CONFIG_DISPLAY_CPUINFO) && !defined(CONFIG_ARCH_ZYNQ)
-int print_cpuinfo(void)
-{
-	struct udevice *soc;
-	char name[SOC_MAX_STR_SIZE];
-	int ret;
-=======
->>>>>>> 907ddbc8
-
-		ret = slre_compile(&slre, name);
-		if (ret) {
-			ret = slre_match(&slre, board_name, strlen(board_name),
-					 NULL);
-			debug("%s: name match ret = %d\n", __func__,  ret);
-			return !ret;
-		}
-	}
-#endif
-
-	if (!strcmp(name, board_name))
-		return 0;
-
-	return -1;
-}
-
 #if CONFIG_IS_ENABLED(DTB_RESELECT)
 #define MAX_NAME_LENGTH	50
 
@@ -657,11 +618,7 @@
 #endif
 
 #if defined(CONFIG_LMB)
-<<<<<<< HEAD
-ulong board_get_usable_ram_top(ulong total_size)
-=======
 phys_size_t board_get_usable_ram_top(phys_size_t total_size)
->>>>>>> 907ddbc8
 {
 	phys_size_t size;
 	phys_addr_t reg;
