// SPDX-License-Identifier: GPL-2.0+
/*
 * (C) Copyright 2014 - 2020 Xilinx, Inc.
 * Michal Simek <michal.simek@xilinx.com>
 */

#include <common.h>
<<<<<<< HEAD
=======
#include <env.h>
#include <log.h>
>>>>>>> e93ed120
#include <asm/sections.h>
#include <dm/uclass.h>
#include <i2c.h>
#include <linux/sizes.h>
#include <malloc.h>
#include "board.h"
#include <dm.h>
<<<<<<< HEAD
#include <fru.h>
#include <i2c_eeprom.h>
#include <net.h>

=======
#include <i2c_eeprom.h>
#include <net.h>
#include <generated/dt.h>

#include "fru.h"

>>>>>>> e93ed120
#if defined(CONFIG_ZYNQ_GEM_I2C_MAC_OFFSET)
int zynq_board_read_rom_ethaddr(unsigned char *ethaddr)
{
	int ret = -EINVAL;
	struct udevice *dev;
	ofnode eeprom;

	eeprom = ofnode_get_chosen_node("xlnx,eeprom");
	if (!ofnode_valid(eeprom))
		return -ENODEV;

	debug("%s: Path to EEPROM %s\n", __func__,
	      ofnode_read_chosen_string("xlnx,eeprom"));

	ret = uclass_get_device_by_ofnode(UCLASS_I2C_EEPROM, eeprom, &dev);
	if (ret)
		return ret;

	ret = dm_i2c_read(dev, CONFIG_ZYNQ_GEM_I2C_MAC_OFFSET, ethaddr, 6);
	if (ret)
		debug("%s: I2C EEPROM MAC address read failed\n", __func__);
	else
		debug("%s: I2C EEPROM MAC %pM\n", __func__, ethaddr);

	return ret;
}
#endif

#define EEPROM_HEADER_MAGIC		0xdaaddeed
#define EEPROM_HDR_MANUFACTURER_LEN	16
#define EEPROM_HDR_NAME_LEN		16
#define EEPROM_HDR_REV_LEN		8
#define EEPROM_HDR_SERIAL_LEN		20
#define EEPROM_HDR_NO_OF_MAC_ADDR	4
#define EEPROM_HDR_ETH_ALEN		ETH_ALEN

struct xilinx_board_description {
	u32 header;
	char manufacturer[EEPROM_HDR_MANUFACTURER_LEN + 1];
	char name[EEPROM_HDR_NAME_LEN + 1];
	char revision[EEPROM_HDR_REV_LEN + 1];
	char serial[EEPROM_HDR_SERIAL_LEN + 1];
	u8 mac_addr[EEPROM_HDR_NO_OF_MAC_ADDR][EEPROM_HDR_ETH_ALEN + 1];
};

static int highest_id = -1;
static struct xilinx_board_description **board_info;

#define XILINX_I2C_DETECTION_BITS	sizeof(struct fru_common_hdr)

/* Variable which stores pointer to array which stores eeprom content */
struct xilinx_legacy_format {
	char board_sn[18]; /* 0x0 */
	char unused0[14]; /* 0x12 */
	char eth_mac[6]; /* 0x20 */
	char unused1[170]; /* 0x26 */
	char board_name[11]; /* 0xd0 */
	char unused2[5]; /* 0xdc */
	char board_revision[3]; /* 0xe0 */
	char unused3[29]; /* 0xe3 */
};

static void xilinx_eeprom_legacy_cleanup(char *eeprom, int size)
{
	int i;
	char byte;

	for (i = 0; i < size; i++) {
		byte = eeprom[i];

		/* Remove all ffs and spaces */
		if (byte == 0xff || byte == ' ')
			eeprom[i] = 0;

		/* Convert strings to lower case */
		if (byte >= 'A' && byte <= 'Z')
			eeprom[i] = byte + 'a' - 'A';
	}
}

static int xilinx_read_eeprom_legacy(struct udevice *dev, char *name,
				     struct xilinx_board_description *desc)
{
	int ret, size;
	struct xilinx_legacy_format *eeprom_content;
	bool eth_valid = false;

	size = sizeof(*eeprom_content);

	eeprom_content = calloc(1, size);
	if (!eeprom_content)
		return -ENOMEM;

	debug("%s: I2C EEPROM read pass data at %p\n", __func__,
	      eeprom_content);

	ret = dm_i2c_read(dev, 0, (uchar *)eeprom_content, size);
	if (ret) {
		debug("%s: I2C EEPROM read failed\n", __func__);
		free(eeprom_content);
		return ret;
	}

	xilinx_eeprom_legacy_cleanup((char *)eeprom_content, size);

	printf("Xilinx I2C Legacy format at %s:\n", name);
	printf(" Board name:\t%s\n", eeprom_content->board_name);
	printf(" Board rev:\t%s\n", eeprom_content->board_revision);
	printf(" Board SN:\t%s\n", eeprom_content->board_sn);

	eth_valid = is_valid_ethaddr((const u8 *)eeprom_content->eth_mac);
	if (eth_valid)
		printf(" Ethernet mac:\t%pM\n", eeprom_content->eth_mac);

	/* Terminating \0 chars ensure end of string */
	strcpy(desc->name, eeprom_content->board_name);
	strcpy(desc->revision, eeprom_content->board_revision);
	strcpy(desc->serial, eeprom_content->board_sn);
	if (eth_valid)
		memcpy(desc->mac_addr[0], eeprom_content->eth_mac, ETH_ALEN);

	desc->header = EEPROM_HEADER_MAGIC;

	free(eeprom_content);

	return ret;
}

static bool xilinx_detect_legacy(u8 *buffer)
{
	int i;
	char c;

	for (i = 0; i < XILINX_I2C_DETECTION_BITS; i++) {
		c = buffer[i];

		if (c < '0' || c > '9')
			return false;
	}

	return true;
}

static int xilinx_read_eeprom_fru(struct udevice *dev, char *name,
				  struct xilinx_board_description *desc)
{
	int ret, eeprom_size;
	u8 *fru_content;

	/* FIXME this is shortcut - if eeprom type is wrong it will fail */
	eeprom_size = i2c_eeprom_size(dev);

	fru_content = calloc(1, eeprom_size);
	if (!fru_content)
		return -ENOMEM;

	debug("%s: I2C EEPROM read pass data at %p\n", __func__,
	      fru_content);

	ret = dm_i2c_read(dev, 0, (uchar *)fru_content,
			  eeprom_size);
	if (ret) {
		debug("%s: I2C EEPROM read failed\n", __func__);
		free(fru_content);
		return ret;
	}

	printf("Xilinx I2C FRU format at %s:\n", name);
	fru_capture((unsigned long)fru_content);
	ret = fru_display(0);
	if (ret) {
		printf("FRU format decoding failed.\n");
		return ret;
	}

	if (desc->header == EEPROM_HEADER_MAGIC) {
		debug("Information already filled\n");
		return -EINVAL;
	}

	/* It is clear that FRU was captured and structures were filled */
	strncpy(desc->manufacturer, (char *)fru_data.brd.manufacturer_name,
		sizeof(desc->manufacturer));
	strncpy(desc->name, (char *)fru_data.brd.product_name,
		sizeof(desc->name));
	strncpy(desc->revision, (char *)fru_data.brd.rev,
		sizeof(desc->revision));
	strncpy(desc->serial, (char *)fru_data.brd.serial_number,
		sizeof(desc->serial));
	desc->header = EEPROM_HEADER_MAGIC;

	return 0;
}

static bool xilinx_detect_fru(u8 *buffer)
{
	u8 checksum = 0;
	int i;

	checksum = fru_checksum((u8 *)buffer, sizeof(struct fru_common_hdr));
	if (checksum) {
		debug("%s Common header CRC FAIL\n", __func__);
		return false;
	}

	bool all_zeros = true;
	/* Checksum over all zeros is also zero that's why detect this case */
	for (i = 0; i < sizeof(struct fru_common_hdr); i++) {
		if (buffer[i] != 0)
			all_zeros = false;
	}

	if (all_zeros)
		return false;

	debug("%s Common header CRC PASS\n", __func__);
	return true;
}

static int xilinx_read_eeprom_single(char *name,
				     struct xilinx_board_description *desc)
{
	int ret;
	struct udevice *dev;
	ofnode eeprom;
	u8 buffer[XILINX_I2C_DETECTION_BITS];

	eeprom = ofnode_get_aliases_node(name);
	if (!ofnode_valid(eeprom))
		return -ENODEV;

	ret = uclass_get_device_by_ofnode(UCLASS_I2C_EEPROM, eeprom, &dev);
	if (ret)
		return ret;

	ret = dm_i2c_read(dev, 0, buffer, sizeof(buffer));
	if (ret) {
		debug("%s: I2C EEPROM read failed\n", __func__);
		return ret;
	}

	debug("%s: i2c memory detected: %s\n", __func__, name);

	if (CONFIG_IS_ENABLED(CMD_FRU) && xilinx_detect_fru(buffer))
		return xilinx_read_eeprom_fru(dev, name, desc);

	if (xilinx_detect_legacy(buffer))
		return xilinx_read_eeprom_legacy(dev, name, desc);

	return -ENODEV;
}

__maybe_unused int xilinx_read_eeprom(void)
<<<<<<< HEAD
{
	int id, ret;
	char name_buf[8]; /* 8 bytes should be enough for nvmem+number */
	struct xilinx_board_description *desc;

	highest_id = dev_read_alias_highest_id("nvmem");
	/* No nvmem aliases present */
	if (highest_id < 0)
		return -EINVAL;

	board_info = calloc(1, sizeof(desc) * highest_id);
	if (!board_info)
		return -ENOMEM;

	debug("%s: Highest ID %d, board_info %p\n", __func__,
	      highest_id, board_info);

	for (id = 0; id <= highest_id; id++) {
		snprintf(name_buf, sizeof(name_buf), "nvmem%d", id);

		/* Alloc structure */
		desc = board_info[id];
		if (!desc) {
			desc = calloc(1, sizeof(*desc));
			if (!desc)
				return -ENOMEM;

			board_info[id] = desc;
		}

		/* Ignoring return value for supporting multiple chips */
		ret = xilinx_read_eeprom_single(name_buf, desc);
		if (ret) {
			free(desc);
			board_info[id] = NULL;
		}
	}

	/*
	 * Consider to clean board_info structure when board/cards are not
	 * detected.
	 */

	return 0;
}

#if defined(CONFIG_OF_BOARD) || defined(CONFIG_OF_SEPARATE)
void *board_fdt_blob_setup(void)
{
	static void *fdt_blob;

#if !defined(CONFIG_VERSAL_NO_DDR) && !defined(CONFIG_ZYNQMP_NO_DDR)
	fdt_blob = (void *)CONFIG_XILINX_OF_BOARD_DTB_ADDR;

	if (fdt_magic(fdt_blob) == FDT_MAGIC)
		return fdt_blob;

	debug("DTB is not passed via %p\n", fdt_blob);
#endif

#ifdef CONFIG_SPL_BUILD
	/* FDT is at end of BSS unless it is in a different memory region */
	if (IS_ENABLED(CONFIG_SPL_SEPARATE_BSS))
		fdt_blob = (ulong *)&_image_binary_end;
	else
		fdt_blob = (ulong *)&__bss_end;
#else
	/* FDT is at end of image */
	fdt_blob = (ulong *)&_end;
#endif

	if (fdt_magic(fdt_blob) == FDT_MAGIC)
		return fdt_blob;

	debug("DTB is also not passed via %p\n", fdt_blob);

	return NULL;
}
#endif

static int env_set_by_index(const char *name, int index, char *data)
{
	char var[32];

	if (!index)
		sprintf(var, "board_%s", name);
	else
		sprintf(var, "card%d_%s", index, name);

	return env_set(var, data);
}

int board_late_init_xilinx(void)
{
	bd_t *bd = gd->bd;
	int i, id, macid = 0;
	struct xilinx_board_description *desc;
	u32 ret = 0;
	phys_size_t bootm_size = gd->ram_size;

	if (CONFIG_IS_ENABLED(ARCH_ZYNQ))
		bootm_size = min(bootm_size, (phys_size_t)(SZ_512M + SZ_256M));

	if (bd->bi_dram[0].start) {
		ulong scriptaddr;

		scriptaddr = env_get_hex("scriptaddr", 0);
		ret |= env_set_hex("scriptaddr",
				   bd->bi_dram[0].start + scriptaddr);
	}

	ret |= env_set_hex("script_offset_f", CONFIG_BOOT_SCRIPT_OFFSET);

	ret |= env_set_addr("bootm_low", (void *)gd->ram_base);
	ret |= env_set_addr("bootm_size", (void *)bootm_size);

	for (id = 0; id <= highest_id; id++) {
		desc = board_info[id];
		if (desc && desc->header == EEPROM_HEADER_MAGIC) {
			if (desc->manufacturer[0])
				ret |= env_set_by_index("manufacturer", id,
							desc->manufacturer);
			if (desc->name[0])
				ret |= env_set_by_index("name", id,
							desc->name);
			if (desc->revision[0])
				ret |= env_set_by_index("rev", id,
							desc->revision);
			if (desc->serial[0])
				ret |= env_set_by_index("serial", id,
							desc->serial);

			if (!CONFIG_IS_ENABLED(NET))
				continue;

			for (i = 0; i < EEPROM_HDR_NO_OF_MAC_ADDR; i++) {
				if (!desc->mac_addr[i])
					continue;

				if (is_valid_ethaddr((const u8 *)desc->mac_addr[i]))
					ret |= eth_env_set_enetaddr_by_index("eth",
							macid++, desc->mac_addr[i]);
			}
		}
	}

	if (ret)
		printf("%s: Saving run time variables FAILED\n", __func__);

	return 0;
=======
{
	int id, ret;
	char name_buf[8]; /* 8 bytes should be enough for nvmem+number */
	struct xilinx_board_description *desc;

	highest_id = dev_read_alias_highest_id("nvmem");
	/* No nvmem aliases present */
	if (highest_id < 0)
		return -EINVAL;

	board_info = calloc(1, sizeof(desc) * highest_id);
	if (!board_info)
		return -ENOMEM;

	debug("%s: Highest ID %d, board_info %p\n", __func__,
	      highest_id, board_info);

	for (id = 0; id <= highest_id; id++) {
		snprintf(name_buf, sizeof(name_buf), "nvmem%d", id);

		/* Alloc structure */
		desc = board_info[id];
		if (!desc) {
			desc = calloc(1, sizeof(*desc));
			if (!desc)
				return -ENOMEM;

			board_info[id] = desc;
		}

		/* Ignoring return value for supporting multiple chips */
		ret = xilinx_read_eeprom_single(name_buf, desc);
		if (ret) {
			free(desc);
			board_info[id] = NULL;
		}
	}

	/*
	 * Consider to clean board_info structure when board/cards are not
	 * detected.
	 */

	return 0;
}

#if defined(CONFIG_OF_BOARD) || defined(CONFIG_OF_SEPARATE)
void *board_fdt_blob_setup(void)
{
	void *fdt_blob;

	if (!IS_ENABLED(CONFIG_SPL_BUILD) &&
	    !IS_ENABLED(CONFIG_VERSAL_NO_DDR) &&
	    !IS_ENABLED(CONFIG_ZYNQMP_NO_DDR)) {
		fdt_blob = (void *)CONFIG_XILINX_OF_BOARD_DTB_ADDR;

		if (fdt_magic(fdt_blob) == FDT_MAGIC)
			return fdt_blob;

		debug("DTB is not passed via %p\n", fdt_blob);
	}

	if (IS_ENABLED(CONFIG_SPL_BUILD)) {
		/*
		 * FDT is at end of BSS unless it is in a different memory
		 * region
		 */
		if (IS_ENABLED(CONFIG_SPL_SEPARATE_BSS))
			fdt_blob = (ulong *)&_image_binary_end;
		else
			fdt_blob = (ulong *)&__bss_end;
	} else {
		/* FDT is at end of image */
		fdt_blob = (ulong *)&_end;
	}

	if (fdt_magic(fdt_blob) == FDT_MAGIC)
		return fdt_blob;

	debug("DTB is also not passed via %p\n", fdt_blob);

	return NULL;
}
#endif

#if defined(CONFIG_BOARD_LATE_INIT)
static int env_set_by_index(const char *name, int index, char *data)
{
	char var[32];

	if (!index)
		sprintf(var, "board_%s", name);
	else
		sprintf(var, "card%d_%s", index, name);

	return env_set(var, data);
}

int board_late_init_xilinx(void)
{
	u32 ret = 0;
	int i, id, macid = 0;
	struct xilinx_board_description *desc;
	phys_size_t bootm_size = gd->ram_size;
	struct bd_info *bd = gd->bd;

	if (!CONFIG_IS_ENABLED(MICROBLAZE) && bd->bi_dram[0].start) {
		ulong scriptaddr;

		scriptaddr = env_get_hex("scriptaddr", 0);
		ret |= env_set_hex("scriptaddr",
				   bd->bi_dram[0].start + scriptaddr);
	}

	if (CONFIG_IS_ENABLED(ARCH_ZYNQ) || CONFIG_IS_ENABLED(MICROBLAZE))
		bootm_size = min(bootm_size, (phys_size_t)(SZ_512M + SZ_256M));

	ret |= env_set_hex("script_offset_f", CONFIG_BOOT_SCRIPT_OFFSET);

	ret |= env_set_addr("bootm_low", (void *)gd->ram_base);
	ret |= env_set_addr("bootm_size", (void *)bootm_size);

	for (id = 0; id <= highest_id; id++) {
		desc = board_info[id];
		if (desc && desc->header == EEPROM_HEADER_MAGIC) {
			if (desc->manufacturer[0])
				ret |= env_set_by_index("manufacturer", id,
							desc->manufacturer);
			if (desc->name[0])
				ret |= env_set_by_index("name", id,
							desc->name);
			if (desc->revision[0])
				ret |= env_set_by_index("rev", id,
							desc->revision);
			if (desc->serial[0])
				ret |= env_set_by_index("serial", id,
							desc->serial);

			if (!CONFIG_IS_ENABLED(NET))
				continue;

			for (i = 0; i < EEPROM_HDR_NO_OF_MAC_ADDR; i++) {
				if (!desc->mac_addr[i])
					continue;

				if (is_valid_ethaddr((const u8 *)desc->mac_addr[i]))
					ret |= eth_env_set_enetaddr_by_index("eth",
							macid++, desc->mac_addr[i]);
			}
		}
	}

	if (ret)
		printf("%s: Saving run time variables FAILED\n", __func__);

	return 0;
}
#endif

int __maybe_unused board_fit_config_name_match(const char *name)
{
	debug("%s: Check %s, default %s\n", __func__, name, DEVICE_TREE);

	if (!strcmp(name, DEVICE_TREE))
		return 0;

	return -1;
>>>>>>> e93ed120
}<|MERGE_RESOLUTION|>--- conflicted
+++ resolved
@@ -5,11 +5,8 @@
  */
 
 #include <common.h>
-<<<<<<< HEAD
-=======
 #include <env.h>
 #include <log.h>
->>>>>>> e93ed120
 #include <asm/sections.h>
 #include <dm/uclass.h>
 #include <i2c.h>
@@ -17,19 +14,12 @@
 #include <malloc.h>
 #include "board.h"
 #include <dm.h>
-<<<<<<< HEAD
-#include <fru.h>
-#include <i2c_eeprom.h>
-#include <net.h>
-
-=======
 #include <i2c_eeprom.h>
 #include <net.h>
 #include <generated/dt.h>
 
 #include "fru.h"
 
->>>>>>> e93ed120
 #if defined(CONFIG_ZYNQ_GEM_I2C_MAC_OFFSET)
 int zynq_board_read_rom_ethaddr(unsigned char *ethaddr)
 {
@@ -283,7 +273,6 @@
 }
 
 __maybe_unused int xilinx_read_eeprom(void)
-<<<<<<< HEAD
 {
 	int id, ret;
 	char name_buf[8]; /* 8 bytes should be enough for nvmem+number */
@@ -333,37 +322,43 @@
 #if defined(CONFIG_OF_BOARD) || defined(CONFIG_OF_SEPARATE)
 void *board_fdt_blob_setup(void)
 {
-	static void *fdt_blob;
-
-#if !defined(CONFIG_VERSAL_NO_DDR) && !defined(CONFIG_ZYNQMP_NO_DDR)
-	fdt_blob = (void *)CONFIG_XILINX_OF_BOARD_DTB_ADDR;
+	void *fdt_blob;
+
+	if (!IS_ENABLED(CONFIG_SPL_BUILD) &&
+	    !IS_ENABLED(CONFIG_VERSAL_NO_DDR) &&
+	    !IS_ENABLED(CONFIG_ZYNQMP_NO_DDR)) {
+		fdt_blob = (void *)CONFIG_XILINX_OF_BOARD_DTB_ADDR;
+
+		if (fdt_magic(fdt_blob) == FDT_MAGIC)
+			return fdt_blob;
+
+		debug("DTB is not passed via %p\n", fdt_blob);
+	}
+
+	if (IS_ENABLED(CONFIG_SPL_BUILD)) {
+		/*
+		 * FDT is at end of BSS unless it is in a different memory
+		 * region
+		 */
+		if (IS_ENABLED(CONFIG_SPL_SEPARATE_BSS))
+			fdt_blob = (ulong *)&_image_binary_end;
+		else
+			fdt_blob = (ulong *)&__bss_end;
+	} else {
+		/* FDT is at end of image */
+		fdt_blob = (ulong *)&_end;
+	}
 
 	if (fdt_magic(fdt_blob) == FDT_MAGIC)
 		return fdt_blob;
 
-	debug("DTB is not passed via %p\n", fdt_blob);
+	debug("DTB is also not passed via %p\n", fdt_blob);
+
+	return NULL;
+}
 #endif
 
-#ifdef CONFIG_SPL_BUILD
-	/* FDT is at end of BSS unless it is in a different memory region */
-	if (IS_ENABLED(CONFIG_SPL_SEPARATE_BSS))
-		fdt_blob = (ulong *)&_image_binary_end;
-	else
-		fdt_blob = (ulong *)&__bss_end;
-#else
-	/* FDT is at end of image */
-	fdt_blob = (ulong *)&_end;
-#endif
-
-	if (fdt_magic(fdt_blob) == FDT_MAGIC)
-		return fdt_blob;
-
-	debug("DTB is also not passed via %p\n", fdt_blob);
-
-	return NULL;
-}
-#endif
-
+#if defined(CONFIG_BOARD_LATE_INIT)
 static int env_set_by_index(const char *name, int index, char *data)
 {
 	char var[32];
@@ -378,22 +373,22 @@
 
 int board_late_init_xilinx(void)
 {
-	bd_t *bd = gd->bd;
+	u32 ret = 0;
 	int i, id, macid = 0;
 	struct xilinx_board_description *desc;
-	u32 ret = 0;
 	phys_size_t bootm_size = gd->ram_size;
-
-	if (CONFIG_IS_ENABLED(ARCH_ZYNQ))
-		bootm_size = min(bootm_size, (phys_size_t)(SZ_512M + SZ_256M));
-
-	if (bd->bi_dram[0].start) {
+	struct bd_info *bd = gd->bd;
+
+	if (!CONFIG_IS_ENABLED(MICROBLAZE) && bd->bi_dram[0].start) {
 		ulong scriptaddr;
 
 		scriptaddr = env_get_hex("scriptaddr", 0);
 		ret |= env_set_hex("scriptaddr",
 				   bd->bi_dram[0].start + scriptaddr);
 	}
+
+	if (CONFIG_IS_ENABLED(ARCH_ZYNQ) || CONFIG_IS_ENABLED(MICROBLAZE))
+		bootm_size = min(bootm_size, (phys_size_t)(SZ_512M + SZ_256M));
 
 	ret |= env_set_hex("script_offset_f", CONFIG_BOOT_SCRIPT_OFFSET);
 
@@ -434,163 +429,6 @@
 		printf("%s: Saving run time variables FAILED\n", __func__);
 
 	return 0;
-=======
-{
-	int id, ret;
-	char name_buf[8]; /* 8 bytes should be enough for nvmem+number */
-	struct xilinx_board_description *desc;
-
-	highest_id = dev_read_alias_highest_id("nvmem");
-	/* No nvmem aliases present */
-	if (highest_id < 0)
-		return -EINVAL;
-
-	board_info = calloc(1, sizeof(desc) * highest_id);
-	if (!board_info)
-		return -ENOMEM;
-
-	debug("%s: Highest ID %d, board_info %p\n", __func__,
-	      highest_id, board_info);
-
-	for (id = 0; id <= highest_id; id++) {
-		snprintf(name_buf, sizeof(name_buf), "nvmem%d", id);
-
-		/* Alloc structure */
-		desc = board_info[id];
-		if (!desc) {
-			desc = calloc(1, sizeof(*desc));
-			if (!desc)
-				return -ENOMEM;
-
-			board_info[id] = desc;
-		}
-
-		/* Ignoring return value for supporting multiple chips */
-		ret = xilinx_read_eeprom_single(name_buf, desc);
-		if (ret) {
-			free(desc);
-			board_info[id] = NULL;
-		}
-	}
-
-	/*
-	 * Consider to clean board_info structure when board/cards are not
-	 * detected.
-	 */
-
-	return 0;
-}
-
-#if defined(CONFIG_OF_BOARD) || defined(CONFIG_OF_SEPARATE)
-void *board_fdt_blob_setup(void)
-{
-	void *fdt_blob;
-
-	if (!IS_ENABLED(CONFIG_SPL_BUILD) &&
-	    !IS_ENABLED(CONFIG_VERSAL_NO_DDR) &&
-	    !IS_ENABLED(CONFIG_ZYNQMP_NO_DDR)) {
-		fdt_blob = (void *)CONFIG_XILINX_OF_BOARD_DTB_ADDR;
-
-		if (fdt_magic(fdt_blob) == FDT_MAGIC)
-			return fdt_blob;
-
-		debug("DTB is not passed via %p\n", fdt_blob);
-	}
-
-	if (IS_ENABLED(CONFIG_SPL_BUILD)) {
-		/*
-		 * FDT is at end of BSS unless it is in a different memory
-		 * region
-		 */
-		if (IS_ENABLED(CONFIG_SPL_SEPARATE_BSS))
-			fdt_blob = (ulong *)&_image_binary_end;
-		else
-			fdt_blob = (ulong *)&__bss_end;
-	} else {
-		/* FDT is at end of image */
-		fdt_blob = (ulong *)&_end;
-	}
-
-	if (fdt_magic(fdt_blob) == FDT_MAGIC)
-		return fdt_blob;
-
-	debug("DTB is also not passed via %p\n", fdt_blob);
-
-	return NULL;
-}
-#endif
-
-#if defined(CONFIG_BOARD_LATE_INIT)
-static int env_set_by_index(const char *name, int index, char *data)
-{
-	char var[32];
-
-	if (!index)
-		sprintf(var, "board_%s", name);
-	else
-		sprintf(var, "card%d_%s", index, name);
-
-	return env_set(var, data);
-}
-
-int board_late_init_xilinx(void)
-{
-	u32 ret = 0;
-	int i, id, macid = 0;
-	struct xilinx_board_description *desc;
-	phys_size_t bootm_size = gd->ram_size;
-	struct bd_info *bd = gd->bd;
-
-	if (!CONFIG_IS_ENABLED(MICROBLAZE) && bd->bi_dram[0].start) {
-		ulong scriptaddr;
-
-		scriptaddr = env_get_hex("scriptaddr", 0);
-		ret |= env_set_hex("scriptaddr",
-				   bd->bi_dram[0].start + scriptaddr);
-	}
-
-	if (CONFIG_IS_ENABLED(ARCH_ZYNQ) || CONFIG_IS_ENABLED(MICROBLAZE))
-		bootm_size = min(bootm_size, (phys_size_t)(SZ_512M + SZ_256M));
-
-	ret |= env_set_hex("script_offset_f", CONFIG_BOOT_SCRIPT_OFFSET);
-
-	ret |= env_set_addr("bootm_low", (void *)gd->ram_base);
-	ret |= env_set_addr("bootm_size", (void *)bootm_size);
-
-	for (id = 0; id <= highest_id; id++) {
-		desc = board_info[id];
-		if (desc && desc->header == EEPROM_HEADER_MAGIC) {
-			if (desc->manufacturer[0])
-				ret |= env_set_by_index("manufacturer", id,
-							desc->manufacturer);
-			if (desc->name[0])
-				ret |= env_set_by_index("name", id,
-							desc->name);
-			if (desc->revision[0])
-				ret |= env_set_by_index("rev", id,
-							desc->revision);
-			if (desc->serial[0])
-				ret |= env_set_by_index("serial", id,
-							desc->serial);
-
-			if (!CONFIG_IS_ENABLED(NET))
-				continue;
-
-			for (i = 0; i < EEPROM_HDR_NO_OF_MAC_ADDR; i++) {
-				if (!desc->mac_addr[i])
-					continue;
-
-				if (is_valid_ethaddr((const u8 *)desc->mac_addr[i]))
-					ret |= eth_env_set_enetaddr_by_index("eth",
-							macid++, desc->mac_addr[i]);
-			}
-		}
-	}
-
-	if (ret)
-		printf("%s: Saving run time variables FAILED\n", __func__);
-
-	return 0;
 }
 #endif
 
@@ -602,5 +440,4 @@
 		return 0;
 
 	return -1;
->>>>>>> e93ed120
 }