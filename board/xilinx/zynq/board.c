/*
 * (C) Copyright 2012 Michal Simek <monstr@monstr.eu>
 *
 * SPDX-License-Identifier:	GPL-2.0+
 */

#include <common.h>
<<<<<<< HEAD
#include <asm/io.h>
=======
#include <fdtdec.h>
>>>>>>> dda0dbfc
#include <netdev.h>
#include <zynqpl.h>
#include <asm/arch/hardware.h>
#include <asm/arch/sys_proto.h>

DECLARE_GLOBAL_DATA_PTR;

<<<<<<< HEAD
#if (defined(CONFIG_FPGA) && !defined(CONFIG_SPL_BUILD)) || \
    (defined(CONFIG_SPL_FPGA_SUPPORT) && defined(CONFIG_SPL_BUILD))
=======
#ifdef CONFIG_FPGA
>>>>>>> dda0dbfc
Xilinx_desc fpga;

/* It can be done differently */
Xilinx_desc fpga010 = XILINX_XC7Z010_DESC(0x10);
Xilinx_desc fpga015 = XILINX_XC7Z015_DESC(0x15);
Xilinx_desc fpga020 = XILINX_XC7Z020_DESC(0x20);
Xilinx_desc fpga030 = XILINX_XC7Z030_DESC(0x30);
Xilinx_desc fpga045 = XILINX_XC7Z045_DESC(0x45);
Xilinx_desc fpga100 = XILINX_XC7Z100_DESC(0x100);
#endif

int board_init(void)
{
#if defined(CONFIG_ENV_IS_IN_EEPROM) && !defined(CONFIG_SPL_BUILD)
	unsigned char eepromsel = CONFIG_SYS_I2C_MUX_EEPROM_SEL;
#endif
#if (defined(CONFIG_FPGA) && !defined(CONFIG_SPL_BUILD)) || \
    (defined(CONFIG_SPL_FPGA_SUPPORT) && defined(CONFIG_SPL_BUILD))
	u32 idcode;

	idcode = zynq_slcr_get_idcode();

	switch (idcode) {
	case XILINX_ZYNQ_7010:
		fpga = fpga010;
		break;
	case XILINX_ZYNQ_7015:
		fpga = fpga015;
		break;
	case XILINX_ZYNQ_7020:
		fpga = fpga020;
		break;
	case XILINX_ZYNQ_7030:
		fpga = fpga030;
		break;
	case XILINX_ZYNQ_7045:
		fpga = fpga045;
		break;
	case XILINX_ZYNQ_7100:
		fpga = fpga100;
		break;
	}
#endif

<<<<<<< HEAD
	/* temporary hack to clear pending irqs before Linux as it
	 * will hang Linux
	 */
	writel(0x26d, 0xe0001014);

#if (defined(CONFIG_FPGA) && !defined(CONFIG_SPL_BUILD)) || \
    (defined(CONFIG_SPL_FPGA_SUPPORT) && defined(CONFIG_SPL_BUILD))
=======
#ifdef CONFIG_FPGA
>>>>>>> dda0dbfc
	fpga_init();
	fpga_add(fpga_xilinx, &fpga);
#endif
#if defined(CONFIG_ENV_IS_IN_EEPROM) && !defined(CONFIG_SPL_BUILD)
	if (eeprom_write(CONFIG_SYS_I2C_MUX_ADDR, 0, &eepromsel, 1))
		puts("I2C:EEPROM selection failed\n");
#endif
	return 0;
}

int board_late_init(void)
{
	switch ((zynq_slcr_get_boot_mode()) & ZYNQ_BM_MASK) {
	case ZYNQ_BM_QSPI:
		setenv("modeboot", "qspiboot");
		break;
	case ZYNQ_BM_NAND:
		setenv("modeboot", "nandboot");
		break;
	case ZYNQ_BM_NOR:
		setenv("modeboot", "norboot");
		break;
	case ZYNQ_BM_SD:
		setenv("modeboot", "sdboot");
		break;
	case ZYNQ_BM_JTAG:
		setenv("modeboot", "jtagboot");
		break;
	default:
		setenv("modeboot", "");
		break;
	}

	return 0;
}

int board_eth_init(bd_t *bis)
{
	u32 ret = 0;

#ifdef CONFIG_XILINX_AXIEMAC
	ret |= xilinx_axiemac_initialize(bis, XILINX_AXIEMAC_BASEADDR,
						XILINX_AXIDMA_BASEADDR);
#endif
#ifdef CONFIG_XILINX_EMACLITE
	u32 txpp = 0;
	u32 rxpp = 0;
# ifdef CONFIG_XILINX_EMACLITE_TX_PING_PONG
	txpp = 1;
# endif
# ifdef CONFIG_XILINX_EMACLITE_RX_PING_PONG
	rxpp = 1;
# endif
	ret |= xilinx_emaclite_initialize(bis, XILINX_EMACLITE_BASEADDR,
			txpp, rxpp);
#endif

#if defined(CONFIG_ZYNQ_GEM)
# if defined(CONFIG_ZYNQ_GEM0)
	ret |= zynq_gem_initialize(bis, ZYNQ_GEM_BASEADDR0,
						CONFIG_ZYNQ_GEM_PHY_ADDR0, 0);
# endif
# if defined(CONFIG_ZYNQ_GEM1)
	ret |= zynq_gem_initialize(bis, ZYNQ_GEM_BASEADDR1,
						CONFIG_ZYNQ_GEM_PHY_ADDR1, 0);
# endif
#endif
	return ret;
}

#ifdef CONFIG_CMD_MMC
int board_mmc_init(bd_t *bd)
{
	int ret = 0;

#if defined(CONFIG_ZYNQ_SDHCI)
# if defined(CONFIG_ZYNQ_SDHCI0)
	ret = zynq_sdhci_init(ZYNQ_SDHCI_BASEADDR0);
# endif
# if defined(CONFIG_ZYNQ_SDHCI1)
	ret |= zynq_sdhci_init(ZYNQ_SDHCI_BASEADDR1);
# endif
#endif
	return ret;
}
#endif

int dram_init(void)
{
#ifdef CONFIG_OF_CONTROL
	int node;
	fdt_addr_t addr;
	fdt_size_t size;
	const void *blob = gd->fdt_blob;

	node = fdt_node_offset_by_prop_value(blob, -1, "device_type",
					     "memory", 7);
	if (node == -FDT_ERR_NOTFOUND) {
		debug("ZYNQ DRAM: Can't get memory node\n");
		return -1;
	}
	addr = fdtdec_get_addr_size(blob, node, "reg", &size);
	if (addr == FDT_ADDR_T_NONE || size == 0) {
		debug("ZYNQ DRAM: Can't get base address or size\n");
		return -1;
	}
	gd->ram_size = size;
#else
	gd->ram_size = CONFIG_SYS_SDRAM_SIZE;
#endif
	zynq_ddrc_init();

	return 0;
}<|MERGE_RESOLUTION|>--- conflicted
+++ resolved
@@ -5,11 +5,9 @@
  */
 
 #include <common.h>
-<<<<<<< HEAD
 #include <asm/io.h>
-=======
 #include <fdtdec.h>
->>>>>>> dda0dbfc
+#include <fpga.h>
 #include <netdev.h>
 #include <zynqpl.h>
 #include <asm/arch/hardware.h>
@@ -17,12 +15,8 @@
 
 DECLARE_GLOBAL_DATA_PTR;
 
-<<<<<<< HEAD
 #if (defined(CONFIG_FPGA) && !defined(CONFIG_SPL_BUILD)) || \
     (defined(CONFIG_SPL_FPGA_SUPPORT) && defined(CONFIG_SPL_BUILD))
-=======
-#ifdef CONFIG_FPGA
->>>>>>> dda0dbfc
 Xilinx_desc fpga;
 
 /* It can be done differently */
@@ -67,17 +61,14 @@
 	}
 #endif
 
-<<<<<<< HEAD
-	/* temporary hack to clear pending irqs before Linux as it
+	/*
+	 * temporary hack to clear pending irqs before Linux as it
 	 * will hang Linux
 	 */
 	writel(0x26d, 0xe0001014);
 
 #if (defined(CONFIG_FPGA) && !defined(CONFIG_SPL_BUILD)) || \
     (defined(CONFIG_SPL_FPGA_SUPPORT) && defined(CONFIG_SPL_BUILD))
-=======
-#ifdef CONFIG_FPGA
->>>>>>> dda0dbfc
 	fpga_init();
 	fpga_add(fpga_xilinx, &fpga);
 #endif
