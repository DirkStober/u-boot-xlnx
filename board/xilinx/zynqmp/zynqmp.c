/*
 * (C) Copyright 2014 - 2015 Xilinx, Inc.
 * Michal Simek <michal.simek@xilinx.com>
 *
 * SPDX-License-Identifier:	GPL-2.0+
 */

#include <common.h>
#include <sata.h>
#include <ahci.h>
#include <scsi.h>
#include <malloc.h>
#include <asm/arch/clk.h>
#include <asm/arch/hardware.h>
#include <asm/arch/sys_proto.h>
#include <asm/io.h>
#include <usb.h>
#include <dwc3-uboot.h>
#include <zynqmppl.h>
#include <i2c.h>
#include <g_dnl.h>

DECLARE_GLOBAL_DATA_PTR;

#if defined(CONFIG_FPGA) && defined(CONFIG_FPGA_ZYNQMPPL) && \
    !defined(CONFIG_SPL_BUILD)
static xilinx_desc zynqmppl = XILINX_ZYNQMP_DESC;

static const struct {
	uint32_t id;
	char *name;
} zynqmp_devices[] = {
	{
		.id = 0x10,
		.name = "3eg",
	},
	{
		.id = 0x11,
		.name = "2eg",
	},
	{
		.id = 0x20,
		.name = "5ev",
	},
	{
		.id = 0x21,
		.name = "4ev",
	},
	{
		.id = 0x30,
		.name = "7ev",
	},
	{
		.id = 0x38,
		.name = "9eg",
	},
	{
		.id = 0x39,
		.name = "6eg",
	},
	{
		.id = 0x40,
		.name = "11eg",
	},
	{
		.id = 0x50,
		.name = "15eg",
	},
	{
		.id = 0x58,
		.name = "19eg",
	},
	{
		.id = 0x59,
		.name = "17eg",
	},
};

static int chip_id(void)
{
	struct pt_regs regs;
	regs.regs[0] = ZYNQMP_SIP_SVC_CSU_DMA_CHIPID;
	regs.regs[1] = 0;
	regs.regs[2] = 0;
	regs.regs[3] = 0;

	smc_call(&regs);

<<<<<<< HEAD
	/*
	 * SMC returns:
	 * regs[0][31:0]  = status of the operation
	 * regs[0][63:32] = CSU.IDCODE register
	 * regs[1][31:0]  = CSU.version register
	 */
	regs.regs[0] = upper_32_bits(regs.regs[0]);
	regs.regs[0] &= ZYNQMP_CSU_IDCODE_DEVICE_CODE_MASK |
			ZYNQMP_CSU_IDCODE_SVD_MASK;
	regs.regs[0] >>= ZYNQMP_CSU_IDCODE_SVD_SHIFT;

=======
>>>>>>> 29e0cfb4
	return regs.regs[0];
}

static char *zynqmp_get_silicon_idcode_name(void)
{
	uint32_t i, id;

	id = chip_id();
	for (i = 0; i < ARRAY_SIZE(zynqmp_devices); i++) {
		if (zynqmp_devices[i].id == id)
			return zynqmp_devices[i].name;
	}
	return "unknown";
}
#endif

#define ZYNQMP_VERSION_SIZE	9

int board_init(void)
{
	printf("EL Level:\tEL%d\n", current_el());

#if defined(CONFIG_FPGA) && defined(CONFIG_FPGA_ZYNQMPPL) && \
    !defined(CONFIG_SPL_BUILD) || (defined(CONFIG_SPL_FPGA_SUPPORT) && \
    defined(CONFIG_SPL_BUILD))
	if (current_el() != 3) {
		static char version[ZYNQMP_VERSION_SIZE];

		strncat(version, "xczu", ZYNQMP_VERSION_SIZE);
		zynqmppl.name = strncat(version,
					zynqmp_get_silicon_idcode_name(),
					ZYNQMP_VERSION_SIZE);
		printf("Chip ID:\t%s\n", zynqmppl.name);
		fpga_init();
		fpga_add(fpga_xilinx, &zynqmppl);
	}
#endif

	return 0;
}

int board_early_init_r(void)
{
	u32 val;

	if (current_el() == 3) {
		val = readl(&crlapb_base->timestamp_ref_ctrl);
		val |= ZYNQMP_CRL_APB_TIMESTAMP_REF_CTRL_CLKACT;
		writel(val, &crlapb_base->timestamp_ref_ctrl);

		/* Program freq register in System counter */
		writel(zynqmp_get_system_timer_freq(),
		       &iou_scntr_secure->base_frequency_id_register);
		/* And enable system counter */
		writel(ZYNQMP_IOU_SCNTR_COUNTER_CONTROL_REGISTER_EN,
		       &iou_scntr_secure->counter_control_register);
	}
	/* Program freq register in System counter and enable system counter */
	writel(gd->cpu_clk, &iou_scntr->base_frequency_id_register);
	writel(ZYNQMP_IOU_SCNTR_COUNTER_CONTROL_REGISTER_HDBG |
	       ZYNQMP_IOU_SCNTR_COUNTER_CONTROL_REGISTER_EN,
	       &iou_scntr->counter_control_register);

	return 0;
}

int zynq_board_read_rom_ethaddr(unsigned char *ethaddr)
{
#if defined(CONFIG_ZYNQ_GEM_EEPROM_ADDR) && \
    defined(CONFIG_ZYNQ_GEM_I2C_MAC_OFFSET) && \
    defined(CONFIG_ZYNQ_EEPROM_BUS)
	i2c_set_bus_num(CONFIG_ZYNQ_EEPROM_BUS);

	if (eeprom_read(CONFIG_ZYNQ_GEM_EEPROM_ADDR,
			CONFIG_ZYNQ_GEM_I2C_MAC_OFFSET,
			ethaddr, 6))
		printf("I2C EEPROM MAC address read failed\n");
#endif

	return 0;
}

#if !defined(CONFIG_SYS_SDRAM_BASE) && !defined(CONFIG_SYS_SDRAM_SIZE)
void dram_init_banksize(void)
{
	fdtdec_setup_memory_banksize();
}

int dram_init(void)
{
	if (fdtdec_setup_memory_size() != 0)
		return -EINVAL;

	return 0;
}
#else
int dram_init(void)
{
	gd->ram_size = CONFIG_SYS_SDRAM_SIZE;

	return 0;
}
#endif

void reset_cpu(ulong addr)
{
}

#ifdef CONFIG_SCSI_AHCI_PLAT
void scsi_init(void)
{
#if defined(CONFIG_SATA_CEVA)
	init_sata(0);
#endif
	ahci_init((void __iomem *)ZYNQMP_SATA_BASEADDR);
	scsi_scan(1);
}
#endif

int board_late_init(void)
{
	u32 ver, reg = 0;
	u8 bootmode;
	const char *mode;
	char *new_targets;

	if (!(gd->flags & GD_FLG_ENV_DEFAULT)) {
		debug("Saved variables - Skipping\n");
		return 0;
	}

	ver = zynqmp_get_silicon_version();

	switch (ver) {
	case ZYNQMP_CSU_VERSION_VELOCE:
		setenv("setup", "setenv baudrate 4800 && setenv bootcmd run veloce");
	case ZYNQMP_CSU_VERSION_EP108:
	case ZYNQMP_CSU_VERSION_SILICON:
		setenv("setup", "setenv partid auto");
		break;
	case ZYNQMP_CSU_VERSION_QEMU:
	default:
		setenv("setup", "setenv partid 0");
	}

	reg = readl(&crlapb_base->boot_mode);
	if (reg >> BOOT_MODE_ALT_SHIFT)
		reg >>= BOOT_MODE_ALT_SHIFT;

	bootmode = reg & BOOT_MODES_MASK;

	puts("Bootmode: ");
	switch (bootmode) {
	case USB_MODE:
		puts("USB_MODE\n");
		mode = "usb";
<<<<<<< HEAD
		setenv("modeboot", "usb_dfu_spl");
=======
>>>>>>> 29e0cfb4
		break;
	case JTAG_MODE:
		puts("JTAG_MODE\n");
		mode = "pxe dhcp";
		setenv("modeboot", "jtagboot");
		break;
	case QSPI_MODE_24BIT:
	case QSPI_MODE_32BIT:
		mode = "qspi0";
		puts("QSPI_MODE\n");
		setenv("modeboot", "qspiboot");
		break;
	case EMMC_MODE:
		puts("EMMC_MODE\n");
		mode = "mmc0";
		setenv("modeboot", "sdboot");
		break;
	case SD_MODE:
		puts("SD_MODE\n");
		mode = "mmc0";
		setenv("modeboot", "sdboot");
		break;
	case SD1_LSHFT_MODE:
		puts("LVL_SHFT_");
		/* fall through */
	case SD_MODE1:
		puts("SD_MODE1\n");
#if defined(CONFIG_ZYNQ_SDHCI0) && defined(CONFIG_ZYNQ_SDHCI1)
		mode = "mmc1";
		setenv("sdbootdev", "1");
#else
		mode = "mmc0";
#endif
		setenv("modeboot", "sdboot");
		break;
	case NAND_MODE:
		puts("NAND_MODE\n");
		mode = "nand0";
		setenv("modeboot", "nandboot");
		break;
	default:
		mode = "";
		printf("Invalid Boot Mode:0x%x\n", bootmode);
		break;
	}

	/*
	 * One terminating char + one byte for space between mode
	 * and default boot_targets
	 */
	new_targets = calloc(1, strlen(mode) +
				strlen(getenv("boot_targets")) + 2);

	sprintf(new_targets, "%s %s", mode, getenv("boot_targets"));
	setenv("boot_targets", new_targets);

	return 0;
}

int checkboard(void)
{
	puts("Board: Xilinx ZynqMP\n");
	return 0;
}

#ifdef CONFIG_USB_DWC3
static struct dwc3_device dwc3_device_data0 = {
	.maximum_speed = USB_SPEED_HIGH,
	.base = ZYNQMP_USB0_XHCI_BASEADDR,
	.dr_mode = USB_DR_MODE_PERIPHERAL,
	.index = 0,
};

static struct dwc3_device dwc3_device_data1 = {
	.maximum_speed = USB_SPEED_HIGH,
	.base = ZYNQMP_USB1_XHCI_BASEADDR,
	.dr_mode = USB_DR_MODE_PERIPHERAL,
	.index = 1,
};

int usb_gadget_handle_interrupts(int index)
{
	dwc3_uboot_handle_interrupt(index);
	return 0;
}

int board_usb_init(int index, enum usb_init_type init)
{
	debug("%s: index %x\n", __func__, index);

<<<<<<< HEAD
#if defined(CONFIG_USB_GADGET_DOWNLOAD)
	g_dnl_set_serialnumber(CONFIG_SYS_CONFIG_NAME);
#endif

=======
>>>>>>> 29e0cfb4
	switch (index) {
	case 0:
		return dwc3_uboot_init(&dwc3_device_data0);
	case 1:
		return dwc3_uboot_init(&dwc3_device_data1);
	};

	return -1;
}

int board_usb_cleanup(int index, enum usb_init_type init)
{
	dwc3_uboot_exit(index);
	return 0;
}
#endif<|MERGE_RESOLUTION|>--- conflicted
+++ resolved
@@ -86,7 +86,6 @@
 
 	smc_call(&regs);
 
-<<<<<<< HEAD
 	/*
 	 * SMC returns:
 	 * regs[0][31:0]  = status of the operation
@@ -98,8 +97,6 @@
 			ZYNQMP_CSU_IDCODE_SVD_MASK;
 	regs.regs[0] >>= ZYNQMP_CSU_IDCODE_SVD_SHIFT;
 
-=======
->>>>>>> 29e0cfb4
 	return regs.regs[0];
 }
 
@@ -256,10 +253,7 @@
 	case USB_MODE:
 		puts("USB_MODE\n");
 		mode = "usb";
-<<<<<<< HEAD
 		setenv("modeboot", "usb_dfu_spl");
-=======
->>>>>>> 29e0cfb4
 		break;
 	case JTAG_MODE:
 		puts("JTAG_MODE\n");
@@ -350,13 +344,10 @@
 {
 	debug("%s: index %x\n", __func__, index);
 
-<<<<<<< HEAD
 #if defined(CONFIG_USB_GADGET_DOWNLOAD)
 	g_dnl_set_serialnumber(CONFIG_SYS_CONFIG_NAME);
 #endif
 
-=======
->>>>>>> 29e0cfb4
 	switch (index) {
 	case 0:
 		return dwc3_uboot_init(&dwc3_device_data0);
