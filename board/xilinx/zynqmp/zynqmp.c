--- conflicted
+++ resolved
@@ -6,15 +6,15 @@
  */
 
 #include <common.h>
-#include <dwc3-uboot.h>
 #include <netdev.h>
 #include <ahci.h>
 #include <scsi.h>
-#include <usb.h>
 #include <asm/arch/clk.h>
 #include <asm/arch/hardware.h>
 #include <asm/arch/sys_proto.h>
 #include <asm/io.h>
+#include <usb.h>
+#include <dwc3-uboot.h>
 
 DECLARE_GLOBAL_DATA_PTR;
 
@@ -74,55 +74,6 @@
 }
 #endif
 
-<<<<<<< HEAD
-int board_eth_init(bd_t *bis)
-{
-	u32 ret = 0;
-
-#if defined(CONFIG_ZYNQ_GEM)
-# if defined(CONFIG_ZYNQ_GEM0)
-	ret |= zynq_gem_initialize(bis, ZYNQ_GEM_BASEADDR0,
-						CONFIG_ZYNQ_GEM_PHY_ADDR0, 0);
-# endif
-# if defined(CONFIG_ZYNQ_GEM1)
-	ret |= zynq_gem_initialize(bis, ZYNQ_GEM_BASEADDR1,
-						CONFIG_ZYNQ_GEM_PHY_ADDR1, 0);
-# endif
-# if defined(CONFIG_ZYNQ_GEM2)
-	ret |= zynq_gem_initialize(bis, ZYNQ_GEM_BASEADDR2,
-						CONFIG_ZYNQ_GEM_PHY_ADDR2, 0);
-# endif
-# if defined(CONFIG_ZYNQ_GEM3)
-	ret |= zynq_gem_initialize(bis, ZYNQ_GEM_BASEADDR3,
-						CONFIG_ZYNQ_GEM_PHY_ADDR3, 0);
-# endif
-#endif
-	return ret;
-}
-
-#ifdef CONFIG_CMD_MMC
-int board_mmc_init(bd_t *bd)
-{
-	int ret = 0;
-	u32 ver = zynqmp_get_silicon_version();
-
-	if (ver != ZYNQMP_CSU_VERSION_VELOCE) {
-#if defined(CONFIG_ZYNQ_SDHCI)
-# if defined(CONFIG_ZYNQ_SDHCI0)
-		ret = zynq_sdhci_init(ZYNQ_SDHCI_BASEADDR0);
-# endif
-# if defined(CONFIG_ZYNQ_SDHCI1)
-		ret |= zynq_sdhci_init(ZYNQ_SDHCI_BASEADDR1);
-# endif
-#endif
-	}
-
-	return ret;
-}
-#endif
-
-=======
->>>>>>> fa85e826
 int board_late_init(void)
 {
 	u32 reg = 0;
