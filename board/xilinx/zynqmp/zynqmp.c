/*
 * (C) Copyright 2014 - 2015 Xilinx, Inc.
 * Michal Simek <michal.simek@xilinx.com>
 *
 * SPDX-License-Identifier:	GPL-2.0+
 */

#include <common.h>
#include <sata.h>
#include <ahci.h>
#include <scsi.h>
#include <malloc.h>
#include <asm/arch/clk.h>
#include <asm/arch/hardware.h>
#include <asm/arch/sys_proto.h>
#include <asm/io.h>
#include <usb.h>
#include <dwc3-uboot.h>
#include <zynqmppl.h>
#include <i2c.h>
#include <g_dnl.h>

DECLARE_GLOBAL_DATA_PTR;

#if defined(CONFIG_FPGA) && defined(CONFIG_FPGA_ZYNQMPPL) && \
    !defined(CONFIG_SPL_BUILD)
static xilinx_desc zynqmppl = XILINX_ZYNQMP_DESC;

static const struct {
	uint32_t id;
	char *name;
} zynqmp_devices[] = {
	{
		.id = 0x10,
		.name = "3eg",
	},
	{
		.id = 0x11,
		.name = "2eg",
	},
	{
		.id = 0x20,
		.name = "5ev",
	},
	{
		.id = 0x21,
		.name = "4ev",
	},
	{
		.id = 0x30,
		.name = "7ev",
	},
	{
		.id = 0x38,
		.name = "9eg",
	},
	{
		.id = 0x39,
		.name = "6eg",
	},
	{
		.id = 0x40,
		.name = "11eg",
	},
	{
		.id = 0x50,
		.name = "15eg",
	},
	{
		.id = 0x58,
		.name = "19eg",
	},
	{
		.id = 0x59,
		.name = "17eg",
	},
};

static int chip_id(void)
{
	struct pt_regs regs;
	regs.regs[0] = ZYNQMP_SIP_SVC_CSU_DMA_CHIPID;
	regs.regs[1] = 0;
	regs.regs[2] = 0;
	regs.regs[3] = 0;

	smc_call(&regs);

	/*
	 * SMC returns:
	 * regs[0][31:0]  = status of the operation
	 * regs[0][63:32] = CSU.IDCODE register
	 * regs[1][31:0]  = CSU.version register
	 */
	regs.regs[0] = upper_32_bits(regs.regs[0]);
	regs.regs[0] &= ZYNQMP_CSU_IDCODE_DEVICE_CODE_MASK |
			ZYNQMP_CSU_IDCODE_SVD_MASK;
	regs.regs[0] >>= ZYNQMP_CSU_IDCODE_SVD_SHIFT;

	return regs.regs[0];
}

static char *zynqmp_get_silicon_idcode_name(void)
{
	uint32_t i, id;

	id = chip_id();
	for (i = 0; i < ARRAY_SIZE(zynqmp_devices); i++) {
		if (zynqmp_devices[i].id == id)
			return zynqmp_devices[i].name;
	}
	return "unknown";
}
#endif

#define ZYNQMP_VERSION_SIZE	9

int board_init(void)
{
	printf("EL Level:\tEL%d\n", current_el());

#if defined(CONFIG_FPGA) && defined(CONFIG_FPGA_ZYNQMPPL) && \
    !defined(CONFIG_SPL_BUILD) || (defined(CONFIG_SPL_FPGA_SUPPORT) && \
    defined(CONFIG_SPL_BUILD))
	if (current_el() != 3) {
		static char version[ZYNQMP_VERSION_SIZE];

		strncat(version, "xczu", ZYNQMP_VERSION_SIZE);
		zynqmppl.name = strncat(version,
					zynqmp_get_silicon_idcode_name(),
					ZYNQMP_VERSION_SIZE);
		printf("Chip ID:\t%s\n", zynqmppl.name);
		fpga_init();
		fpga_add(fpga_xilinx, &zynqmppl);
	}
#endif

	return 0;
}

int board_early_init_r(void)
{
	u32 val;

	if (current_el() == 3) {
		val = readl(&crlapb_base->timestamp_ref_ctrl);
		val |= ZYNQMP_CRL_APB_TIMESTAMP_REF_CTRL_CLKACT;
		writel(val, &crlapb_base->timestamp_ref_ctrl);

		/* Program freq register in System counter */
		writel(zynqmp_get_system_timer_freq(),
		       &iou_scntr_secure->base_frequency_id_register);
		/* And enable system counter */
		writel(ZYNQMP_IOU_SCNTR_COUNTER_CONTROL_REGISTER_EN,
		       &iou_scntr_secure->counter_control_register);
	}
	/* Program freq register in System counter and enable system counter */
	writel(gd->cpu_clk, &iou_scntr->base_frequency_id_register);
	writel(ZYNQMP_IOU_SCNTR_COUNTER_CONTROL_REGISTER_HDBG |
	       ZYNQMP_IOU_SCNTR_COUNTER_CONTROL_REGISTER_EN,
	       &iou_scntr->counter_control_register);

	return 0;
}

int zynq_board_read_rom_ethaddr(unsigned char *ethaddr)
{
#if defined(CONFIG_ZYNQ_GEM_EEPROM_ADDR) && \
    defined(CONFIG_ZYNQ_GEM_I2C_MAC_OFFSET) && \
    defined(CONFIG_ZYNQ_EEPROM_BUS)
	i2c_set_bus_num(CONFIG_ZYNQ_EEPROM_BUS);

	if (eeprom_read(CONFIG_ZYNQ_GEM_EEPROM_ADDR,
			CONFIG_ZYNQ_GEM_I2C_MAC_OFFSET,
			ethaddr, 6))
		printf("I2C EEPROM MAC address read failed\n");
#endif

	return 0;
}

#if !defined(CONFIG_SYS_SDRAM_BASE) && !defined(CONFIG_SYS_SDRAM_SIZE)
void dram_init_banksize(void)
{
	fdtdec_setup_memory_banksize();
}

int dram_init(void)
{
	if (fdtdec_setup_memory_size() != 0)
		return -EINVAL;

	return 0;
}
#else
int dram_init(void)
{
	gd->ram_size = CONFIG_SYS_SDRAM_SIZE;

	return 0;
}
#endif

void reset_cpu(ulong addr)
{
}

int board_late_init(void)
{
	u32 ver, reg = 0;
	u8 bootmode;
	const char *mode;
	char *new_targets;

	if (!(gd->flags & GD_FLG_ENV_DEFAULT)) {
		debug("Saved variables - Skipping\n");
		return 0;
	}

	ver = zynqmp_get_silicon_version();

	switch (ver) {
	case ZYNQMP_CSU_VERSION_VELOCE:
		setenv("setup", "setenv baudrate 4800 && setenv bootcmd run veloce");
	case ZYNQMP_CSU_VERSION_EP108:
	case ZYNQMP_CSU_VERSION_SILICON:
		setenv("setup", "setenv partid auto");
		break;
	case ZYNQMP_CSU_VERSION_QEMU:
	default:
		setenv("setup", "setenv partid 0");
	}

	reg = readl(&crlapb_base->boot_mode);
	if (reg >> BOOT_MODE_ALT_SHIFT)
		reg >>= BOOT_MODE_ALT_SHIFT;

	bootmode = reg & BOOT_MODES_MASK;

	puts("Bootmode: ");
	switch (bootmode) {
	case USB_MODE:
		puts("USB_MODE\n");
		mode = "usb";
		setenv("modeboot", "usb_dfu_spl");
		break;
	case JTAG_MODE:
		puts("JTAG_MODE\n");
		mode = "pxe dhcp";
		setenv("modeboot", "jtagboot");
		break;
	case QSPI_MODE_24BIT:
	case QSPI_MODE_32BIT:
		mode = "qspi0";
		puts("QSPI_MODE\n");
		setenv("modeboot", "qspiboot");
		break;
	case EMMC_MODE:
		puts("EMMC_MODE\n");
		mode = "mmc0";
		setenv("modeboot", "sdboot");
		break;
	case SD_MODE:
		puts("SD_MODE\n");
		mode = "mmc0";
		setenv("modeboot", "sdboot");
		break;
	case SD1_LSHFT_MODE:
		puts("LVL_SHFT_");
		/* fall through */
	case SD_MODE1:
		puts("SD_MODE1\n");
#if defined(CONFIG_ZYNQ_SDHCI0) && defined(CONFIG_ZYNQ_SDHCI1)
		mode = "mmc1";
		setenv("sdbootdev", "1");
#else
		mode = "mmc0";
#endif
		setenv("modeboot", "sdboot");
		break;
	case NAND_MODE:
		puts("NAND_MODE\n");
		mode = "nand0";
		setenv("modeboot", "nandboot");
		break;
	default:
		mode = "";
		printf("Invalid Boot Mode:0x%x\n", bootmode);
		break;
	}

	/*
	 * One terminating char + one byte for space between mode
	 * and default boot_targets
	 */
	new_targets = calloc(1, strlen(mode) +
				strlen(getenv("boot_targets")) + 2);

	sprintf(new_targets, "%s %s", mode, getenv("boot_targets"));
	setenv("boot_targets", new_targets);

	return 0;
}

int checkboard(void)
{
	puts("Board: Xilinx ZynqMP\n");
	return 0;
<<<<<<< HEAD
}
=======
}

#ifdef CONFIG_USB_DWC3
static struct dwc3_device dwc3_device_data0 = {
	.maximum_speed = USB_SPEED_HIGH,
	.base = ZYNQMP_USB0_XHCI_BASEADDR,
	.dr_mode = USB_DR_MODE_PERIPHERAL,
	.index = 0,
};

static struct dwc3_device dwc3_device_data1 = {
	.maximum_speed = USB_SPEED_HIGH,
	.base = ZYNQMP_USB1_XHCI_BASEADDR,
	.dr_mode = USB_DR_MODE_PERIPHERAL,
	.index = 1,
};

int usb_gadget_handle_interrupts(int index)
{
	dwc3_uboot_handle_interrupt(index);
	return 0;
}

int board_usb_init(int index, enum usb_init_type init)
{
	debug("%s: index %x\n", __func__, index);

#if defined(CONFIG_USB_GADGET_DOWNLOAD)
	g_dnl_set_serialnumber(CONFIG_SYS_CONFIG_NAME);
#endif

	switch (index) {
	case 0:
		return dwc3_uboot_init(&dwc3_device_data0);
	case 1:
		return dwc3_uboot_init(&dwc3_device_data1);
	};

	return -1;
}

int board_usb_cleanup(int index, enum usb_init_type init)
{
	dwc3_uboot_exit(index);
	return 0;
}
#endif
>>>>>>> a705ebc8
<|MERGE_RESOLUTION|>--- conflicted
+++ resolved
@@ -306,54 +306,4 @@
 {
 	puts("Board: Xilinx ZynqMP\n");
 	return 0;
-<<<<<<< HEAD
-}
-=======
-}
-
-#ifdef CONFIG_USB_DWC3
-static struct dwc3_device dwc3_device_data0 = {
-	.maximum_speed = USB_SPEED_HIGH,
-	.base = ZYNQMP_USB0_XHCI_BASEADDR,
-	.dr_mode = USB_DR_MODE_PERIPHERAL,
-	.index = 0,
-};
-
-static struct dwc3_device dwc3_device_data1 = {
-	.maximum_speed = USB_SPEED_HIGH,
-	.base = ZYNQMP_USB1_XHCI_BASEADDR,
-	.dr_mode = USB_DR_MODE_PERIPHERAL,
-	.index = 1,
-};
-
-int usb_gadget_handle_interrupts(int index)
-{
-	dwc3_uboot_handle_interrupt(index);
-	return 0;
-}
-
-int board_usb_init(int index, enum usb_init_type init)
-{
-	debug("%s: index %x\n", __func__, index);
-
-#if defined(CONFIG_USB_GADGET_DOWNLOAD)
-	g_dnl_set_serialnumber(CONFIG_SYS_CONFIG_NAME);
-#endif
-
-	switch (index) {
-	case 0:
-		return dwc3_uboot_init(&dwc3_device_data0);
-	case 1:
-		return dwc3_uboot_init(&dwc3_device_data1);
-	};
-
-	return -1;
-}
-
-int board_usb_cleanup(int index, enum usb_init_type init)
-{
-	dwc3_uboot_exit(index);
-	return 0;
-}
-#endif
->>>>>>> a705ebc8
+}