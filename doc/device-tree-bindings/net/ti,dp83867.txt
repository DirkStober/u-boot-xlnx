* Texas Instruments - dp83867 Giga bit ethernet phy

Required properties:
	- reg - The ID number for the phy, usually a small integer
	- ti,rx-internal-delay - RGMII Recieve Clock Delay - see dt-bindings/net/ti-dp83867.h
		for applicable values
	- ti,tx-internal-delay - RGMII Transmit Clock Delay - see dt-bindings/net/ti-dp83867.h
		for applicable values
	- ti,fifo-depth - Transmitt FIFO depth- see dt-bindings/net/ti-dp83867.h
		for applicable values
	- enet-phy-lane-swap - Indicates that PHY will swap the TX/RX lanes to
		compensate for the board being designed with the lanes swapped.
	- enet-phy-no-lane-swap - Indicates that PHY will disable swap of the
		TX/RX lanes.
<<<<<<< HEAD
	- ti,clk-output-sel - Clock output select - see dt-bindings/net/ti-dp83867.h
		for applicable values
=======
	- ti,clk-output-sel - Muxing option for CLK_OUT pin.  See dt-bindings/net/ti-dp83867.h
			      for applicable values.  The CLK_OUT pin can also
			      be disabled by this property.  When omitted, the
			      PHY's default will be left as is.
>>>>>>> 3414936b
	- ti,6-wire-mode - Indicates that it enables SGMII differntial clock to MAC

Default child nodes are standard Ethernet PHY device
nodes as described in doc/devicetree/bindings/net/ethernet.txt

Example:

	ethernet-phy@0 {
		reg = <0>;
		ti,rx-internal-delay = <DP83867_RGMIIDCTL_2_25_NS>;
		ti,tx-internal-delay = <DP83867_RGMIIDCTL_2_75_NS>;
		ti,fifo-depth = <DP83867_PHYCR_FIFO_DEPTH_4_B_NIB>;
		enet-phy-lane-no-swap;
		ti,clk-output-sel = <DP83867_CLK_O_SEL_CHN_A_TCLK>;
	};

Datasheet can be found:
http://www.ti.com/product/DP83867IR/datasheet<|MERGE_RESOLUTION|>--- conflicted
+++ resolved
@@ -12,15 +12,10 @@
 		compensate for the board being designed with the lanes swapped.
 	- enet-phy-no-lane-swap - Indicates that PHY will disable swap of the
 		TX/RX lanes.
-<<<<<<< HEAD
-	- ti,clk-output-sel - Clock output select - see dt-bindings/net/ti-dp83867.h
-		for applicable values
-=======
 	- ti,clk-output-sel - Muxing option for CLK_OUT pin.  See dt-bindings/net/ti-dp83867.h
 			      for applicable values.  The CLK_OUT pin can also
 			      be disabled by this property.  When omitted, the
 			      PHY's default will be left as is.
->>>>>>> 3414936b
 	- ti,6-wire-mode - Indicates that it enables SGMII differntial clock to MAC
 
 Default child nodes are standard Ethernet PHY device
