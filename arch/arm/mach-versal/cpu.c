--- conflicted
+++ resolved
@@ -122,10 +122,6 @@
 }
 #endif
 
-<<<<<<< HEAD
-U_BOOT_DEVICE(soc_xilinx_versal) = {
-=======
 U_BOOT_DRVINFO(soc_xilinx_versal) = {
->>>>>>> ade37460
 	.name = "soc_xilinx_versal",
 };