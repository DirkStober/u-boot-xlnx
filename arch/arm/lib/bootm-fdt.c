/*
 * Copyright (c) 2013, Google Inc.
 *
 * Copyright (C) 2011
 * Corscience GmbH & Co. KG - Simon Schwarz <schwarz@corscience.de>
 *  - Added prep subcommand support
 *  - Reorganized source - modeled after powerpc version
 *
 * (C) Copyright 2002
 * Sysgo Real-Time Solutions, GmbH <www.elinos.com>
 * Marius Groeger <mgroeger@sysgo.de>
 *
 * Copyright (C) 2001  Erik Mouw (J.A.K.Mouw@its.tudelft.nl)
 *
 * SPDX-License-Identifier:	GPL-2.0+
 */

#include <common.h>
#include <fdt_support.h>
#include <asm/armv7.h>

DECLARE_GLOBAL_DATA_PTR;

int arch_fixup_fdt(void *blob)
{
<<<<<<< HEAD
	return 0;
=======
	bd_t *bd = gd->bd;
	int bank, ret;
	u64 start[CONFIG_NR_DRAM_BANKS];
	u64 size[CONFIG_NR_DRAM_BANKS];

	for (bank = 0; bank < CONFIG_NR_DRAM_BANKS; bank++) {
		start[bank] = bd->bi_dram[bank].start;
		size[bank] = bd->bi_dram[bank].size;
	}

	ret = fdt_fixup_memory_banks(blob, start, size, CONFIG_NR_DRAM_BANKS);
#if defined(CONFIG_ARMV7_NONSEC) || defined(CONFIG_ARMV7_VIRT)
	if (ret)
		return ret;

	ret = armv7_update_dt(blob);
#endif
	return ret;
>>>>>>> 92fa7f53
}<|MERGE_RESOLUTION|>--- conflicted
+++ resolved
@@ -23,26 +23,5 @@
 
 int arch_fixup_fdt(void *blob)
 {
-<<<<<<< HEAD
 	return 0;
-=======
-	bd_t *bd = gd->bd;
-	int bank, ret;
-	u64 start[CONFIG_NR_DRAM_BANKS];
-	u64 size[CONFIG_NR_DRAM_BANKS];
-
-	for (bank = 0; bank < CONFIG_NR_DRAM_BANKS; bank++) {
-		start[bank] = bd->bi_dram[bank].start;
-		size[bank] = bd->bi_dram[bank].size;
-	}
-
-	ret = fdt_fixup_memory_banks(blob, start, size, CONFIG_NR_DRAM_BANKS);
-#if defined(CONFIG_ARMV7_NONSEC) || defined(CONFIG_ARMV7_VIRT)
-	if (ret)
-		return ret;
-
-	ret = armv7_update_dt(blob);
-#endif
-	return ret;
->>>>>>> 92fa7f53
 }