--- conflicted
+++ resolved
@@ -12,7 +12,6 @@
 if ARM64
 config POSITION_INDEPENDENT
 	bool "Generate position-independent pre-relocation code"
-	select INIT_SP_RELATIVE
 	help
 	  U-Boot expects to be linked to a specific hard-coded address, and to
 	  be loaded to and run from that address. This option lifts that
@@ -505,26 +504,6 @@
 	  Such an implementation may be faster under some conditions
 	  but may increase the binary size.
 
-<<<<<<< HEAD
-config SET_STACK_SIZE
-	bool "Enable an option to set max stack size that can be used"
-	default y if ARCH_VERSAL || ARCH_ZYNQMP || ARCH_ZYNQ
-	help
-	  This will enable an option to set max stack size that can be
-	  used by U-Boot.
-
-config STACK_SIZE
-	hex "Define max stack size that can be used by U-Boot"
-	depends on SET_STACK_SIZE
-	default 0x4000000 if ARCH_VERSAL || ARCH_ZYNQMP
-	default 0x1000000 if ARCH_ZYNQ
-	help
-	  Define Max stack size that can be used by U-Boot so that the
-	  initrd_high will be calculated as base stack pointer minus this
-	  stack size.
-
-=======
->>>>>>> e93ed120
 config ARM64_SUPPORT_AARCH32
 	bool "ARM64 system support AArch32 execution state"
 	depends on ARM64
@@ -2054,14 +2033,6 @@
 source "board/toradex/colibri_pxa270/Kconfig"
 source "board/variscite/dart_6ul/Kconfig"
 source "board/vscom/baltos/Kconfig"
-<<<<<<< HEAD
-source "board/woodburn/Kconfig"
-source "board/xilinx/Kconfig"
-source "board/xilinx/zynq/Kconfig"
-source "board/xilinx/zynqmp/Kconfig"
-source "board/xilinx/versal/Kconfig"
-=======
->>>>>>> e93ed120
 source "board/phytium/durian/Kconfig"
 source "board/xen/xenguest_arm64/Kconfig"
 
