menu "ARM architecture"
	depends on ARM

config SYS_ARCH
	default "arm"

config ARM64
	bool

config DMA_ADDR_T_64BIT
	bool
	default y if ARM64

config HAS_VBAR
        bool

config HAS_THUMB2
        bool

config CPU_ARM720T
        bool

config CPU_ARM920T
        bool

config CPU_ARM926EJS
        bool

config CPU_ARM946ES
        bool

config CPU_ARM1136
        bool

config CPU_ARM1176
        bool
        select HAS_VBAR

config CPU_V7
        bool
        select HAS_VBAR
        select HAS_THUMB2

config CPU_V7M
	bool
        select HAS_THUMB2

config CPU_PXA
        bool

config CPU_SA1100
        bool

config SYS_CPU
        default "arm720t" if CPU_ARM720T
        default "arm920t" if CPU_ARM920T
        default "arm926ejs" if CPU_ARM926EJS
        default "arm946es" if CPU_ARM946ES
        default "arm1136" if CPU_ARM1136
        default "arm1176" if CPU_ARM1176
        default "armv7" if CPU_V7
        default "armv7m" if CPU_V7M
        default "pxa" if CPU_PXA
        default "sa1100" if CPU_SA1100
	default "armv8" if ARM64

config SYS_ARM_ARCH
	int
	default 4 if CPU_ARM720T
	default 4 if CPU_ARM920T
	default 5 if CPU_ARM926EJS
	default 5 if CPU_ARM946ES
	default 6 if CPU_ARM1136
	default 6 if CPU_ARM1176
	default 7 if CPU_V7
	default 7 if CPU_V7M
	default 5 if CPU_PXA
	default 4 if CPU_SA1100
	default 8 if ARM64

config SEMIHOSTING
	bool "support boot from semihosting"
	help
	  In emulated environments, semihosting is a way for
	  the hosted environment to call out to the emulator to
	  retrieve files from the host machine.

config SYS_L2CACHE_OFF
	bool "L2cache off"
	help
	  If SoC does not support L2CACHE or one do not want to enable
	  L2CACHE, choose this option.

config ENABLE_ARM_SOC_BOOT0_HOOK
	bool "prepare BOOT0 header"
	help
	  If the SoC's BOOT0 requires a header area filled with (magic)
	  values, then choose this option, and create a define called
	  ARM_SOC_BOOT0_HOOK which contains the required assembler
	  preprocessor code.

choice
	prompt "Target select"
	default TARGET_HIKEY

config ARCH_AT91
	bool "Atmel AT91"

config TARGET_EDB93XX
	bool "Support edb93xx"
	select CPU_ARM920T

config TARGET_VCMA9
	bool "Support VCMA9"
	select CPU_ARM920T

config TARGET_SMDK2410
	bool "Support smdk2410"
	select CPU_ARM920T

config TARGET_ASPENITE
	bool "Support aspenite"
	select CPU_ARM926EJS

config TARGET_GPLUGD
	bool "Support gplugd"
	select CPU_ARM926EJS

config ARCH_DAVINCI
	bool "TI DaVinci"
	select CPU_ARM926EJS
	help
	  Support for TI's DaVinci platform.

config KIRKWOOD
	bool "Marvell Kirkwood"
	select CPU_ARM926EJS

config ARCH_MVEBU
	bool "Marvell MVEBU family (Armada XP/375/38x)"
	select CPU_V7
	select SUPPORT_SPL
	select OF_CONTROL
	select OF_SEPARATE
	select DM
	select DM_ETH
	select DM_SERIAL
	select DM_SPI
	select DM_SPI_FLASH
	select SPL_DM
	select SPL_DM_SEQ_ALIAS
	select SPL_OF_CONTROL
	select SPL_SIMPLE_BUS

config TARGET_DEVKIT3250
	bool "Support devkit3250"
	select CPU_ARM926EJS
	select SUPPORT_SPL

config TARGET_WORK_92105
	bool "Support work_92105"
	select CPU_ARM926EJS
	select SUPPORT_SPL

config TARGET_MX25PDK
	bool "Support mx25pdk"
	select CPU_ARM926EJS

config TARGET_ZMX25
	bool "Support zmx25"
	select CPU_ARM926EJS

config TARGET_APF27
	bool "Support apf27"
	select CPU_ARM926EJS
	select SUPPORT_SPL

config TARGET_APX4DEVKIT
	bool "Support apx4devkit"
	select CPU_ARM926EJS
	select SUPPORT_SPL

config TARGET_XFI3
	bool "Support xfi3"
	select CPU_ARM926EJS
	select SUPPORT_SPL

config TARGET_M28EVK
	bool "Support m28evk"
	select CPU_ARM926EJS
	select SUPPORT_SPL

config TARGET_MX23EVK
	bool "Support mx23evk"
	select CPU_ARM926EJS
	select SUPPORT_SPL

config TARGET_MX28EVK
	bool "Support mx28evk"
	select CPU_ARM926EJS
	select SUPPORT_SPL

config TARGET_MX23_OLINUXINO
	bool "Support mx23_olinuxino"
	select CPU_ARM926EJS
	select SUPPORT_SPL

config TARGET_BG0900
	bool "Support bg0900"
	select CPU_ARM926EJS
	select SUPPORT_SPL

config TARGET_SANSA_FUZE_PLUS
	bool "Support sansa_fuze_plus"
	select CPU_ARM926EJS
	select SUPPORT_SPL

config TARGET_SC_SPS_1
	bool "Support sc_sps_1"
	select CPU_ARM926EJS
	select SUPPORT_SPL

config ORION5X
	bool "Marvell Orion"
	select CPU_ARM926EJS

config TARGET_SPEAR300
	bool "Support spear300"
	select CPU_ARM926EJS

config TARGET_SPEAR310
	bool "Support spear310"
	select CPU_ARM926EJS

config TARGET_SPEAR320
	bool "Support spear320"
	select CPU_ARM926EJS

config TARGET_SPEAR600
	bool "Support spear600"
	select CPU_ARM926EJS

config TARGET_STV0991
	bool "Support stv0991"
	select CPU_V7
	select DM
	select DM_SERIAL
	select DM_SPI
	select DM_SPI_FLASH
	select SPI_FLASH

config TARGET_X600
	bool "Support x600"
	select CPU_ARM926EJS
	select SUPPORT_SPL

config TARGET_IMX31_PHYCORE
	bool "Support imx31_phycore"
	select CPU_ARM1136

config TARGET_MX31ADS
	bool "Support mx31ads"
	select CPU_ARM1136

config TARGET_MX31PDK
	bool "Support mx31pdk"
	select CPU_ARM1136
	select SUPPORT_SPL

config TARGET_WOODBURN
	bool "Support woodburn"
	select CPU_ARM1136

config TARGET_WOODBURN_SD
	bool "Support woodburn_sd"
	select CPU_ARM1136
	select SUPPORT_SPL

config TARGET_FLEA3
	bool "Support flea3"
	select CPU_ARM1136

config TARGET_MX35PDK
	bool "Support mx35pdk"
	select CPU_ARM1136

config ARCH_BCM283X
	bool "Broadcom BCM283X family"
	select DM
	select DM_SERIAL
	select DM_GPIO

config TARGET_VEXPRESS_CA15_TC2
	bool "Support vexpress_ca15_tc2"
	select CPU_V7
	select CPU_V7_HAS_NONSEC
	select CPU_V7_HAS_VIRT

config TARGET_VEXPRESS_CA5X2
	bool "Support vexpress_ca5x2"
	select CPU_V7

config TARGET_VEXPRESS_CA9X4
	bool "Support vexpress_ca9x4"
	select CPU_V7

config TARGET_BRXRE1
	bool "Support BRXRE1"
	select CPU_V7
	select SUPPORT_SPL

config TARGET_BRPPT1
	bool "Support BRPPT1"
	select CPU_V7
	select SUPPORT_SPL

config TARGET_CM_T335
	bool "Support cm_t335"
	select CPU_V7
	select SUPPORT_SPL
	select DM
	select DM_SERIAL
	select DM_GPIO

config TARGET_PEPPER
	bool "Support pepper"
	select CPU_V7
	select SUPPORT_SPL
	select DM
	select DM_SERIAL
	select DM_GPIO

config TARGET_AM335X_IGEP0033
	bool "Support am335x_igep0033"
	select CPU_V7
	select SUPPORT_SPL
	select DM
	select DM_SERIAL
	select DM_GPIO

config TARGET_PCM051
	bool "Support pcm051"
	select CPU_V7
	select SUPPORT_SPL
	select DM
	select DM_SERIAL
	select DM_GPIO

config TARGET_DRACO
	bool "Support draco"
	select CPU_V7
	select SUPPORT_SPL
	select DM
	select DM_SERIAL
	select DM_GPIO

config TARGET_THUBAN
	bool "Support thuban"
	select CPU_V7
	select SUPPORT_SPL
	select DM
	select DM_SERIAL
	select DM_GPIO

config TARGET_RASTABAN
	bool "Support rastaban"
	select CPU_V7
	select SUPPORT_SPL
	select DM
	select DM_SERIAL
	select DM_GPIO

config TARGET_ETAMIN
        bool "Support etamin"
        select CPU_V7
        select SUPPORT_SPL
	select DM
	select DM_SERIAL
	select DM_GPIO

config TARGET_PXM2
	bool "Support pxm2"
	select CPU_V7
	select SUPPORT_SPL
	select DM
	select DM_SERIAL
	select DM_GPIO

config TARGET_RUT
	bool "Support rut"
	select CPU_V7
	select SUPPORT_SPL
	select DM
	select DM_SERIAL
	select DM_GPIO

config TARGET_PENGWYN
	bool "Support pengwyn"
	select CPU_V7
	select SUPPORT_SPL
	select DM
	select DM_SERIAL
	select DM_GPIO

config TARGET_AM335X_BALTOS
	bool "Support am335x_baltos"
	select CPU_V7
	select SUPPORT_SPL
	select DM
	select DM_SERIAL
	select DM_GPIO

config TARGET_AM335X_EVM
	bool "Support am335x_evm"
	select CPU_V7
	select SUPPORT_SPL
	select DM
	select DM_SERIAL
	select DM_GPIO
	select TI_I2C_BOARD_DETECT

config TARGET_AM335X_SHC
	bool "Support am335x based shc board from bosch"
	select CPU_V7
	select SUPPORT_SPL
	select DM
	select DM_SERIAL
	select DM_GPIO

config TARGET_AM335X_SL50
	bool "Support am335x_sl50"
	select CPU_V7
	select SUPPORT_SPL
	select DM
	select DM_SERIAL

config TARGET_BAV335X
	bool "Support bav335x"
	select CPU_V7
	select SUPPORT_SPL
	select DM
	select DM_SERIAL
	help
	  The BAV335x OEM Network Processor integrates all the functions of an
	  embedded network computer in a small, easy to use SODIMM module which
	  incorporates the popular Texas Instruments Sitara 32bit ARM Coretex-A8
	  processor, with fast DDR3 512MB SDRAM, 4GB of embedded MMC and a Gigabit
	  ethernet with simple connection to external connectors.

	  For more information, visit: http://birdland.com/oem

config TARGET_TI814X_EVM
	bool "Support ti814x_evm"
	select CPU_V7
	select SUPPORT_SPL

config TARGET_TI816X_EVM
	bool "Support ti816x_evm"
	select CPU_V7
	select SUPPORT_SPL

config TARGET_BCM23550_W1D
	bool "Support bcm23550_w1d"
	select CPU_V7

config TARGET_BCM28155_AP
	bool "Support bcm28155_ap"
	select CPU_V7

config TARGET_BCMCYGNUS
	bool "Support bcmcygnus"
	select CPU_V7

config TARGET_BCMNSP
	bool "Support bcmnsp"
	select CPU_V7

config ARCH_EXYNOS
	bool "Samsung EXYNOS"
	select DM
	select DM_SPI_FLASH
	select DM_SERIAL
	select DM_SPI
	select DM_GPIO
	select DM_KEYBOARD

config ARCH_S5PC1XX
	bool "Samsung S5PC1XX"
	select CPU_V7
	select DM
	select DM_SERIAL
	select DM_GPIO

config ARCH_HIGHBANK
	bool "Calxeda Highbank"
	select CPU_V7

config ARCH_INTEGRATOR
	bool "ARM Ltd. Integrator family"
	select DM
	select DM_SERIAL

config ARCH_KEYSTONE
	bool "TI Keystone"
	select CPU_V7
	select SUPPORT_SPL
	select CMD_POWEROFF

config ARCH_MESON
	bool "Amlogic Meson"
	help
	  Support for the Meson SoC family developed by Amlogic Inc.,
	  targeted at media players and tablet computers. We currently
	  support the S905 (GXBaby) 64-bit SoC.

config ARCH_MX7
	bool "Freescale MX7"
	select CPU_V7

config ARCH_MX6
	bool "Freescale MX6"
	select CPU_V7

config ARCH_MX5
	bool "Freescale MX5"
	select CPU_V7

config TARGET_M53EVK
	bool "Support m53evk"
	select CPU_V7
	select SUPPORT_SPL

config TARGET_MX51EVK
	bool "Support mx51evk"
	select CPU_V7

config TARGET_MX53ARD
	bool "Support mx53ard"
	select CPU_V7

config TARGET_MX53EVK
	bool "Support mx53evk"
	select CPU_V7

config TARGET_MX53LOCO
	bool "Support mx53loco"
	select CPU_V7

config TARGET_MX53SMD
	bool "Support mx53smd"
	select CPU_V7

config OMAP34XX
	bool "OMAP34XX SoC"
	select CPU_V7

config OMAP44XX
	bool "OMAP44XX SoC"
	select CPU_V7
	select SUPPORT_SPL

config OMAP54XX
	bool "OMAP54XX SoC"
	select CPU_V7
	select SUPPORT_SPL

config AM43XX
	bool "AM43XX SoC"
	select CPU_V7
	select SUPPORT_SPL
	help
	  Support for AM43xx SOC from Texas Instruments.
	  The AM43xx high performance SOC features a Cortex-A9
	  ARM core, a quad core PRU-ICSS for industrial Ethernet
	  protocols, dual camera support, optional 3D graphics
	  and an optional customer programmable secure boot.

config RMOBILE
	bool "Renesas ARM SoCs"
	select CPU_V7

config TARGET_S32V234EVB
	bool "Support s32v234evb"
	select ARM64

config ARCH_SNAPDRAGON
	bool "Qualcomm Snapdragon SoCs"
	select ARM64
	select DM
	select DM_GPIO
	select DM_SERIAL
	select SPMI
	select OF_CONTROL
	select OF_SEPARATE

config ARCH_SOCFPGA
	bool "Altera SOCFPGA family"
	select CPU_V7
	select SUPPORT_SPL
	select OF_CONTROL
	select SPL_OF_CONTROL
	select DM
	select DM_SPI_FLASH
	select DM_SPI

config TARGET_CM_T43
	bool "Support cm_t43"
	select CPU_V7
	select SUPPORT_SPL

config ARCH_SUNXI
	bool "Support sunxi (Allwinner) SoCs"
	select CMD_GPIO
	select CMD_MMC if MMC
	select CMD_USB
	select DM
	select DM_ETH
	select DM_GPIO
	select DM_KEYBOARD
	select DM_SERIAL
	select DM_USB
	select OF_BOARD_SETUP
	select OF_CONTROL
	select OF_SEPARATE
	select SPL_STACK_R if SUPPORT_SPL
	select SPL_SYS_MALLOC_SIMPLE if SUPPORT_SPL
	select SYS_NS16550
	select USB
	select USB_STORAGE
	select USB_KEYBOARD
	select USE_TINY_PRINTF

config TARGET_TS4800
	bool "Support TS4800"
	select CPU_V7

config TARGET_VF610TWR
	bool "Support vf610twr"
	select CPU_V7

config TARGET_COLIBRI_VF
	bool "Support Colibri VF50/61"
	select CPU_V7

config TARGET_PCM052
	bool "Support pcm-052"
	select CPU_V7

config ARCH_ZYNQ
	bool "Xilinx Zynq Platform"
	select CPU_V7
	select SUPPORT_SPL
	select OF_CONTROL
	select SPL_OF_CONTROL if SPL
	select DM
	select DM_ETH
	select DM_GPIO
	select SPL_DM if SPL
	select DM_MMC
	select DM_SPI
	select DM_SERIAL
	select DM_SPI_FLASH
	select SPL_SEPARATE_BSS if SPL

config ARCH_ZYNQMP
	bool "Support Xilinx ZynqMP Platform"
	select ARM64
	select DM
	select OF_CONTROL
	select DM_SERIAL
<<<<<<< HEAD
	select OF_CONTROL
	select SPL_DISABLE_OF_CONTROL
=======
	select SUPPORT_SPL
>>>>>>> 19ce924f

config TEGRA
	bool "NVIDIA Tegra"

config TARGET_VEXPRESS64_AEMV8A
	bool "Support vexpress_aemv8a"
	select ARM64

config TARGET_VEXPRESS64_BASE_FVP
	bool "Support Versatile Express ARMv8a FVP BASE model"
	select ARM64
	select SEMIHOSTING

config TARGET_VEXPRESS64_BASE_FVP_DRAM
	bool "Support Versatile Express ARMv8a FVP BASE model booting from DRAM"
	select ARM64
	help
	  This target is derived from TARGET_VEXPRESS64_BASE_FVP and over-rides
	  the default config to allow the user to load the images directly into
	  DRAM using model parameters rather than by using semi-hosting to load
	  the files from the host filesystem.

config TARGET_VEXPRESS64_JUNO
	bool "Support Versatile Express Juno Development Platform"
	select ARM64

config TARGET_LS2080A_EMU
	bool "Support ls2080a_emu"
	select ARM64
	select ARMV8_MULTIENTRY
	help
	  Support for Freescale LS2080A_EMU platform
	  The LS2080A Development System (EMULATOR) is a pre silicon
	  development platform that supports the QorIQ LS2080A
	  Layerscape Architecture processor.

config TARGET_LS2080A_SIMU
	bool "Support ls2080a_simu"
	select ARM64
	select ARMV8_MULTIENTRY
	help
	  Support for Freescale LS2080A_SIMU platform
	  The LS2080A Development System (QDS) is a pre silicon
	  development platform that supports the QorIQ LS2080A
	  Layerscape Architecture processor.

config TARGET_LS2080AQDS
	bool "Support ls2080aqds"
	select ARM64
	select ARMV8_MULTIENTRY
	select SUPPORT_SPL
	help
	  Support for Freescale LS2080AQDS platform
	  The LS2080A Development System (QDS) is a high-performance
	  development platform that supports the QorIQ LS2080A
	  Layerscape Architecture processor.

config TARGET_LS2080ARDB
	bool "Support ls2080ardb"
	select ARM64
	select ARMV8_MULTIENTRY
	select SUPPORT_SPL
	help
	  Support for Freescale LS2080ARDB platform.
	  The LS2080A Reference design board (RDB) is a high-performance
	  development platform that supports the QorIQ LS2080A
	  Layerscape Architecture processor.

config TARGET_HIKEY
	bool "Support HiKey 96boards Consumer Edition Platform"
	select ARM64
	select DM
	select DM_GPIO
	select DM_SERIAL
	select OF_CONTROL
	  help
	  Support for HiKey 96boards platform. It features a HI6220
	  SoC, with 8xA53 CPU, mali450 gpu, and 1GB RAM.

config TARGET_LS1012AQDS
	bool "Support ls1012aqds"
	select ARM64
	help
	  Support for Freescale LS1012AQDS platform.
	  The LS1012A Development System (QDS) is a high-performance
	  development platform that supports the QorIQ LS1012A
	  Layerscape Architecture processor.

config TARGET_LS1012ARDB
	bool "Support ls1012ardb"
	select ARM64
	help
	  Support for Freescale LS1012ARDB platform.
	  The LS1012A Reference design board (RDB) is a high-performance
	  development platform that supports the QorIQ LS1012A
	  Layerscape Architecture processor.

config TARGET_LS1012AFRDM
	bool "Support ls1012afrdm"
	select ARM64
	help
	  Support for Freescale LS1012AFRDM platform.
	  The LS1012A Freedom  board (FRDM) is a high-performance
	  development platform that supports the QorIQ LS1012A
	  Layerscape Architecture processor.

config TARGET_LS1021AQDS
	bool "Support ls1021aqds"
	select CPU_V7
	select SUPPORT_SPL
config TARGET_LS1021ATWR
	bool "Support ls1021atwr"
	select CPU_V7
	select SUPPORT_SPL

config TARGET_LS1043AQDS
	bool "Support ls1043aqds"
	select ARM64
	select ARMV8_MULTIENTRY
	select SUPPORT_SPL
	help
	  Support for Freescale LS1043AQDS platform.

config TARGET_LS1043ARDB
	bool "Support ls1043ardb"
	select ARM64
	select ARMV8_MULTIENTRY
	select SUPPORT_SPL
	help
	  Support for Freescale LS1043ARDB platform.

config TARGET_H2200
	bool "Support h2200"
	select CPU_PXA

config TARGET_ZIPITZ2
	bool "Support zipitz2"
	select CPU_PXA

config TARGET_COLIBRI_PXA270
	bool "Support colibri_pxa270"
	select CPU_PXA

config ARCH_UNIPHIER
	bool "Socionext UniPhier SoCs"
	select CLK_UNIPHIER
	select SUPPORT_SPL
	select SPL
	select OF_CONTROL
	select SPL_OF_CONTROL
	select OF_LIBFDT
	select DM
	select SPL_DM
	select DM_GPIO
	select DM_SERIAL
	select DM_I2C
	select DM_MMC
	help
	  Support for UniPhier SoC family developed by Socionext Inc.
	  (formerly, System LSI Business Division of Panasonic Corporation)

config STM32
	bool "Support STM32"
	select CPU_V7M
	select DM
	select DM_SERIAL

config ARCH_ROCKCHIP
	bool "Support Rockchip SoCs"
	select SUPPORT_SPL
	select SPL
	select OF_CONTROL
	select CPU_V7
	select DM

config TARGET_THUNDERX_88XX
	bool "Support ThunderX 88xx"
	select ARM64
	select OF_CONTROL

endchoice

source "arch/arm/mach-at91/Kconfig"

source "arch/arm/mach-bcm283x/Kconfig"

source "arch/arm/mach-davinci/Kconfig"

source "arch/arm/mach-exynos/Kconfig"

source "arch/arm/mach-highbank/Kconfig"

source "arch/arm/mach-integrator/Kconfig"

source "arch/arm/mach-keystone/Kconfig"

source "arch/arm/mach-kirkwood/Kconfig"

source "arch/arm/mach-mvebu/Kconfig"

source "arch/arm/cpu/armv7/mx7/Kconfig"

source "arch/arm/cpu/armv7/mx6/Kconfig"

source "arch/arm/cpu/armv7/mx5/Kconfig"

source "arch/arm/cpu/armv7/omap-common/Kconfig"

source "arch/arm/mach-orion5x/Kconfig"

source "arch/arm/cpu/armv7/rmobile/Kconfig"

source "arch/arm/mach-meson/Kconfig"

source "arch/arm/mach-rockchip/Kconfig"

source "arch/arm/mach-s5pc1xx/Kconfig"

source "arch/arm/mach-snapdragon/Kconfig"

source "arch/arm/mach-socfpga/Kconfig"

source "arch/arm/mach-stm32/Kconfig"

source "arch/arm/mach-tegra/Kconfig"

source "arch/arm/mach-uniphier/Kconfig"

source "arch/arm/mach-zynq/Kconfig"

source "arch/arm/cpu/armv7/Kconfig"

source "arch/arm/cpu/armv8/zynqmp/Kconfig"

source "arch/arm/cpu/armv8/Kconfig"

source "arch/arm/imx-common/Kconfig"

source "board/bosch/shc/Kconfig"
source "board/BuR/brxre1/Kconfig"
source "board/BuR/brppt1/Kconfig"
source "board/CarMediaLab/flea3/Kconfig"
source "board/Marvell/aspenite/Kconfig"
source "board/Marvell/gplugd/Kconfig"
source "board/armadeus/apf27/Kconfig"
source "board/armltd/vexpress/Kconfig"
source "board/armltd/vexpress64/Kconfig"
source "board/bluegiga/apx4devkit/Kconfig"
source "board/broadcom/bcm23550_w1d/Kconfig"
source "board/broadcom/bcm28155_ap/Kconfig"
source "board/broadcom/bcmcygnus/Kconfig"
source "board/broadcom/bcmnsp/Kconfig"
source "board/cavium/thunderx/Kconfig"
source "board/cirrus/edb93xx/Kconfig"
source "board/compulab/cm_t335/Kconfig"
source "board/compulab/cm_t43/Kconfig"
source "board/creative/xfi3/Kconfig"
source "board/denx/m28evk/Kconfig"
source "board/denx/m53evk/Kconfig"
source "board/freescale/ls2080a/Kconfig"
source "board/freescale/ls2080aqds/Kconfig"
source "board/freescale/ls2080ardb/Kconfig"
source "board/freescale/ls1021aqds/Kconfig"
source "board/freescale/ls1043aqds/Kconfig"
source "board/freescale/ls1021atwr/Kconfig"
source "board/freescale/ls1043ardb/Kconfig"
source "board/freescale/ls1012aqds/Kconfig"
source "board/freescale/ls1012ardb/Kconfig"
source "board/freescale/ls1012afrdm/Kconfig"
source "board/freescale/mx23evk/Kconfig"
source "board/freescale/mx25pdk/Kconfig"
source "board/freescale/mx28evk/Kconfig"
source "board/freescale/mx31ads/Kconfig"
source "board/freescale/mx31pdk/Kconfig"
source "board/freescale/mx35pdk/Kconfig"
source "board/freescale/mx51evk/Kconfig"
source "board/freescale/mx53ard/Kconfig"
source "board/freescale/mx53evk/Kconfig"
source "board/freescale/mx53loco/Kconfig"
source "board/freescale/mx53smd/Kconfig"
source "board/freescale/s32v234evb/Kconfig"
source "board/freescale/vf610twr/Kconfig"
source "board/gumstix/pepper/Kconfig"
source "board/h2200/Kconfig"
source "board/hisilicon/hikey/Kconfig"
source "board/imx31_phycore/Kconfig"
source "board/isee/igep0033/Kconfig"
source "board/mpl/vcma9/Kconfig"
source "board/olimex/mx23_olinuxino/Kconfig"
source "board/phytec/pcm051/Kconfig"
source "board/phytec/pcm052/Kconfig"
source "board/ppcag/bg0900/Kconfig"
source "board/samsung/smdk2410/Kconfig"
source "board/sandisk/sansa_fuze_plus/Kconfig"
source "board/schulercontrol/sc_sps_1/Kconfig"
source "board/siemens/draco/Kconfig"
source "board/siemens/pxm2/Kconfig"
source "board/siemens/rut/Kconfig"
source "board/silica/pengwyn/Kconfig"
source "board/spear/spear300/Kconfig"
source "board/spear/spear310/Kconfig"
source "board/spear/spear320/Kconfig"
source "board/spear/spear600/Kconfig"
source "board/spear/x600/Kconfig"
source "board/st/stv0991/Kconfig"
source "board/sunxi/Kconfig"
source "board/syteco/zmx25/Kconfig"
source "board/tcl/sl50/Kconfig"
source "board/ti/am335x/Kconfig"
source "board/ti/am43xx/Kconfig"
source "board/birdland/bav335x/Kconfig"
source "board/ti/ti814x/Kconfig"
source "board/ti/ti816x/Kconfig"
source "board/timll/devkit3250/Kconfig"
source "board/toradex/colibri_pxa270/Kconfig"
source "board/toradex/colibri_vf/Kconfig"
source "board/technologic/ts4800/Kconfig"
source "board/vscom/baltos/Kconfig"
source "board/woodburn/Kconfig"
source "board/work-microwave/work_92105/Kconfig"
source "board/zipitz2/Kconfig"

source "arch/arm/Kconfig.debug"

endmenu<|MERGE_RESOLUTION|>--- conflicted
+++ resolved
@@ -668,12 +668,7 @@
 	select DM
 	select OF_CONTROL
 	select DM_SERIAL
-<<<<<<< HEAD
-	select OF_CONTROL
-	select SPL_DISABLE_OF_CONTROL
-=======
-	select SUPPORT_SPL
->>>>>>> 19ce924f
+	select SUPPORT_SPL
 
 config TEGRA
 	bool "NVIDIA Tegra"
