// SPDX-License-Identifier: GPL-2.0+
/*
 * (C) Copyright 2007
 * Gerald Van Baren, Custom IDEAS, vanbaren@cideas.com
 *
 * Copyright 2010-2011 Freescale Semiconductor, Inc.
 */

#include <common.h>
#include <stdio_dev.h>
#include <linux/ctype.h>
#include <linux/types.h>
#include <asm/global_data.h>
#include <linux/libfdt.h>
#include <fdt_support.h>
#include <exports.h>
#include <fdtdec.h>

/**
 * fdt_getprop_u32_default_node - Return a node's property or a default
 *
 * @fdt: ptr to device tree
 * @off: offset of node
 * @cell: cell offset in property
 * @prop: property name
 * @dflt: default value if the property isn't found
 *
 * Convenience function to return a node's property or a default value if
 * the property doesn't exist.
 */
u32 fdt_getprop_u32_default_node(const void *fdt, int off, int cell,
				const char *prop, const u32 dflt)
{
	const fdt32_t *val;
	int len;

	val = fdt_getprop(fdt, off, prop, &len);

	/* Check if property exists */
	if (!val)
		return dflt;

	/* Check if property is long enough */
	if (len < ((cell + 1) * sizeof(uint32_t)))
		return dflt;

	return fdt32_to_cpu(*val);
}

/**
 * fdt_getprop_u32_default - Find a node and return it's property or a default
 *
 * @fdt: ptr to device tree
 * @path: path of node
 * @prop: property name
 * @dflt: default value if the property isn't found
 *
 * Convenience function to find a node and return it's property or a
 * default value if it doesn't exist.
 */
u32 fdt_getprop_u32_default(const void *fdt, const char *path,
				const char *prop, const u32 dflt)
{
	int off;

	off = fdt_path_offset(fdt, path);
	if (off < 0)
		return dflt;

	return fdt_getprop_u32_default_node(fdt, off, 0, prop, dflt);
}

/**
 * fdt_find_and_setprop: Find a node and set it's property
 *
 * @fdt: ptr to device tree
 * @node: path of node
 * @prop: property name
 * @val: ptr to new value
 * @len: length of new property value
 * @create: flag to create the property if it doesn't exist
 *
 * Convenience function to directly set a property given the path to the node.
 */
int fdt_find_and_setprop(void *fdt, const char *node, const char *prop,
			 const void *val, int len, int create)
{
	int nodeoff = fdt_path_offset(fdt, node);

	if (nodeoff < 0)
		return nodeoff;

	if ((!create) && (fdt_get_property(fdt, nodeoff, prop, NULL) == NULL))
		return 0; /* create flag not set; so exit quietly */

	return fdt_setprop(fdt, nodeoff, prop, val, len);
}

/**
 * fdt_find_or_add_subnode() - find or possibly add a subnode of a given node
 *
 * @fdt: pointer to the device tree blob
 * @parentoffset: structure block offset of a node
 * @name: name of the subnode to locate
 *
 * fdt_subnode_offset() finds a subnode of the node with a given name.
 * If the subnode does not exist, it will be created.
 */
int fdt_find_or_add_subnode(void *fdt, int parentoffset, const char *name)
{
	int offset;

	offset = fdt_subnode_offset(fdt, parentoffset, name);

	if (offset == -FDT_ERR_NOTFOUND)
		offset = fdt_add_subnode(fdt, parentoffset, name);

	if (offset < 0)
		printf("%s: %s: %s\n", __func__, name, fdt_strerror(offset));

	return offset;
}

/* rename to CONFIG_OF_STDOUT_PATH ? */
#if defined(OF_STDOUT_PATH)
static int fdt_fixup_stdout(void *fdt, int chosenoff)
{
	return fdt_setprop(fdt, chosenoff, "linux,stdout-path",
			      OF_STDOUT_PATH, strlen(OF_STDOUT_PATH) + 1);
}
#elif defined(CONFIG_OF_STDOUT_VIA_ALIAS) && defined(CONFIG_CONS_INDEX)
static int fdt_fixup_stdout(void *fdt, int chosenoff)
{
	int err;
	int aliasoff;
	char sername[9] = { 0 };
	const void *path;
	int len;
	char tmp[256]; /* long enough */

	sprintf(sername, "serial%d", CONFIG_CONS_INDEX - 1);

	aliasoff = fdt_path_offset(fdt, "/aliases");
	if (aliasoff < 0) {
		err = aliasoff;
		goto noalias;
	}

	path = fdt_getprop(fdt, aliasoff, sername, &len);
	if (!path) {
		err = len;
		goto noalias;
	}

	/* fdt_setprop may break "path" so we copy it to tmp buffer */
	memcpy(tmp, path, len);

	err = fdt_setprop(fdt, chosenoff, "linux,stdout-path", tmp, len);
	if (err < 0)
		printf("WARNING: could not set linux,stdout-path %s.\n",
		       fdt_strerror(err));

	return err;

noalias:
	printf("WARNING: %s: could not read %s alias: %s\n",
	       __func__, sername, fdt_strerror(err));

	return 0;
}
#else
static int fdt_fixup_stdout(void *fdt, int chosenoff)
{
	return 0;
}
#endif

static inline int fdt_setprop_uxx(void *fdt, int nodeoffset, const char *name,
				  uint64_t val, int is_u64)
{
	if (is_u64)
		return fdt_setprop_u64(fdt, nodeoffset, name, val);
	else
		return fdt_setprop_u32(fdt, nodeoffset, name, (uint32_t)val);
}

int fdt_root(void *fdt)
{
	char *serial;
	int err;

	err = fdt_check_header(fdt);
	if (err < 0) {
		printf("fdt_root: %s\n", fdt_strerror(err));
		return err;
	}

	serial = env_get("serial#");
	if (serial) {
		err = fdt_setprop(fdt, 0, "serial-number", serial,
				  strlen(serial) + 1);

		if (err < 0) {
			printf("WARNING: could not set serial-number %s.\n",
			       fdt_strerror(err));
			return err;
		}
	}

	return 0;
}

int fdt_initrd(void *fdt, ulong initrd_start, ulong initrd_end)
{
	int   nodeoffset;
	int   err, j, total;
	int is_u64;
	uint64_t addr, size;

	/* just return if the size of initrd is zero */
	if (initrd_start == initrd_end)
		return 0;

	/* find or create "/chosen" node. */
	nodeoffset = fdt_find_or_add_subnode(fdt, 0, "chosen");
	if (nodeoffset < 0)
		return nodeoffset;

	total = fdt_num_mem_rsv(fdt);

	/*
	 * Look for an existing entry and update it.  If we don't find
	 * the entry, we will j be the next available slot.
	 */
	for (j = 0; j < total; j++) {
		err = fdt_get_mem_rsv(fdt, j, &addr, &size);
		if (addr == initrd_start) {
			fdt_del_mem_rsv(fdt, j);
			break;
		}
	}

	err = fdt_add_mem_rsv(fdt, initrd_start, initrd_end - initrd_start);
	if (err < 0) {
		printf("fdt_initrd: %s\n", fdt_strerror(err));
		return err;
	}

	is_u64 = (fdt_address_cells(fdt, 0) == 2);

	err = fdt_setprop_uxx(fdt, nodeoffset, "linux,initrd-start",
			      (uint64_t)initrd_start, is_u64);

	if (err < 0) {
		printf("WARNING: could not set linux,initrd-start %s.\n",
		       fdt_strerror(err));
		return err;
	}

	err = fdt_setprop_uxx(fdt, nodeoffset, "linux,initrd-end",
			      (uint64_t)initrd_end, is_u64);

	if (err < 0) {
		printf("WARNING: could not set linux,initrd-end %s.\n",
		       fdt_strerror(err));

		return err;
	}

	return 0;
}

int fdt_chosen(void *fdt)
{
	int   nodeoffset;
	int   err;
	char  *str;		/* used to set string properties */

	err = fdt_check_header(fdt);
	if (err < 0) {
		printf("fdt_chosen: %s\n", fdt_strerror(err));
		return err;
	}

	/* find or create "/chosen" node. */
	nodeoffset = fdt_find_or_add_subnode(fdt, 0, "chosen");
	if (nodeoffset < 0)
		return nodeoffset;

	str = env_get("bootargs");
	if (str) {
		err = fdt_setprop(fdt, nodeoffset, "bootargs", str,
				  strlen(str) + 1);
		if (err < 0) {
			printf("WARNING: could not set bootargs %s.\n",
			       fdt_strerror(err));
			return err;
		}
	}

	return fdt_fixup_stdout(fdt, nodeoffset);
}

void do_fixup_by_path(void *fdt, const char *path, const char *prop,
		      const void *val, int len, int create)
{
#if defined(DEBUG)
	int i;
	debug("Updating property '%s/%s' = ", path, prop);
	for (i = 0; i < len; i++)
		debug(" %.2x", *(u8*)(val+i));
	debug("\n");
#endif
	int rc = fdt_find_and_setprop(fdt, path, prop, val, len, create);
	if (rc)
		printf("Unable to update property %s:%s, err=%s\n",
			path, prop, fdt_strerror(rc));
}

void do_fixup_by_path_u32(void *fdt, const char *path, const char *prop,
			  u32 val, int create)
{
	fdt32_t tmp = cpu_to_fdt32(val);
	do_fixup_by_path(fdt, path, prop, &tmp, sizeof(tmp), create);
}

void do_fixup_by_prop(void *fdt,
		      const char *pname, const void *pval, int plen,
		      const char *prop, const void *val, int len,
		      int create)
{
	int off;
#if defined(DEBUG)
	int i;
	debug("Updating property '%s' = ", prop);
	for (i = 0; i < len; i++)
		debug(" %.2x", *(u8*)(val+i));
	debug("\n");
#endif
	off = fdt_node_offset_by_prop_value(fdt, -1, pname, pval, plen);
	while (off != -FDT_ERR_NOTFOUND) {
		if (create || (fdt_get_property(fdt, off, prop, NULL) != NULL))
			fdt_setprop(fdt, off, prop, val, len);
		off = fdt_node_offset_by_prop_value(fdt, off, pname, pval, plen);
	}
}

void do_fixup_by_prop_u32(void *fdt,
			  const char *pname, const void *pval, int plen,
			  const char *prop, u32 val, int create)
{
	fdt32_t tmp = cpu_to_fdt32(val);
	do_fixup_by_prop(fdt, pname, pval, plen, prop, &tmp, 4, create);
}

void do_fixup_by_compat(void *fdt, const char *compat,
			const char *prop, const void *val, int len, int create)
{
	int off = -1;
#if defined(DEBUG)
	int i;
	debug("Updating property '%s' = ", prop);
	for (i = 0; i < len; i++)
		debug(" %.2x", *(u8*)(val+i));
	debug("\n");
#endif
	off = fdt_node_offset_by_compatible(fdt, -1, compat);
	while (off != -FDT_ERR_NOTFOUND) {
		if (create || (fdt_get_property(fdt, off, prop, NULL) != NULL))
			fdt_setprop(fdt, off, prop, val, len);
		off = fdt_node_offset_by_compatible(fdt, off, compat);
	}
}

void do_fixup_by_compat_u32(void *fdt, const char *compat,
			    const char *prop, u32 val, int create)
{
	fdt32_t tmp = cpu_to_fdt32(val);
	do_fixup_by_compat(fdt, compat, prop, &tmp, 4, create);
}

#ifdef CONFIG_ARCH_FIXUP_FDT_MEMORY
/*
 * fdt_pack_reg - pack address and size array into the "reg"-suitable stream
 */
static int fdt_pack_reg(const void *fdt, void *buf, u64 *address, u64 *size,
			int n)
{
	int i;
	int address_cells = fdt_address_cells(fdt, 0);
	int size_cells = fdt_size_cells(fdt, 0);
	char *p = buf;

	for (i = 0; i < n; i++) {
		if (address_cells == 2)
			*(fdt64_t *)p = cpu_to_fdt64(address[i]);
		else
			*(fdt32_t *)p = cpu_to_fdt32(address[i]);
		p += 4 * address_cells;

		if (size_cells == 2)
			*(fdt64_t *)p = cpu_to_fdt64(size[i]);
		else
			*(fdt32_t *)p = cpu_to_fdt32(size[i]);
		p += 4 * size_cells;
	}

	return p - (char *)buf;
}

<<<<<<< HEAD
#ifdef CONFIG_NR_DRAM_BANKS
=======
#if CONFIG_NR_DRAM_BANKS > 4
>>>>>>> 0157013f
#define MEMORY_BANKS_MAX CONFIG_NR_DRAM_BANKS
#else
#define MEMORY_BANKS_MAX 4
#endif
int fdt_fixup_memory_banks(void *blob, u64 start[], u64 size[], int banks)
{
	int err, nodeoffset;
	int len, i;
	u8 tmp[MEMORY_BANKS_MAX * 16]; /* Up to 64-bit address + 64-bit size */

	if (banks > MEMORY_BANKS_MAX) {
		printf("%s: num banks %d exceeds hardcoded limit %d."
		       " Recompile with higher MEMORY_BANKS_MAX?\n",
		       __FUNCTION__, banks, MEMORY_BANKS_MAX);
		return -1;
	}

	err = fdt_check_header(blob);
	if (err < 0) {
		printf("%s: %s\n", __FUNCTION__, fdt_strerror(err));
		return err;
	}

	/* find or create "/memory" node. */
	nodeoffset = fdt_find_or_add_subnode(blob, 0, "memory");
	if (nodeoffset < 0)
			return nodeoffset;

	err = fdt_setprop(blob, nodeoffset, "device_type", "memory",
			sizeof("memory"));
	if (err < 0) {
		printf("WARNING: could not set %s %s.\n", "device_type",
				fdt_strerror(err));
		return err;
	}

	for (i = 0; i < banks; i++) {
		if (start[i] == 0 && size[i] == 0)
			break;
	}

	banks = i;

	if (!banks)
		return 0;

	for (i = 0; i < banks; i++)
		if (start[i] == 0 && size[i] == 0)
			break;

	banks = i;

	len = fdt_pack_reg(blob, tmp, start, size, banks);

	err = fdt_setprop(blob, nodeoffset, "reg", tmp, len);
	if (err < 0) {
		printf("WARNING: could not set %s %s.\n",
				"reg", fdt_strerror(err));
		return err;
	}
	return 0;
}
#endif

int fdt_fixup_memory(void *blob, u64 start, u64 size)
{
	return fdt_fixup_memory_banks(blob, &start, &size, 1);
}

void fdt_fixup_ethernet(void *fdt)
{
	int i = 0, j, prop;
	char *tmp, *end;
	char mac[16];
	const char *path;
	unsigned char mac_addr[ARP_HLEN];
	int offset;
#ifdef FDT_SEQ_MACADDR_FROM_ENV
	int nodeoff;
	const struct fdt_property *fdt_prop;
#endif

	if (fdt_path_offset(fdt, "/aliases") < 0)
		return;

	/* Cycle through all aliases */
	for (prop = 0; ; prop++) {
		const char *name;

		/* FDT might have been edited, recompute the offset */
		offset = fdt_first_property_offset(fdt,
			fdt_path_offset(fdt, "/aliases"));
		/* Select property number 'prop' */
		for (j = 0; j < prop; j++)
			offset = fdt_next_property_offset(fdt, offset);

		if (offset < 0)
			break;

		path = fdt_getprop_by_offset(fdt, offset, &name, NULL);
		if (!strncmp(name, "ethernet", 8)) {
			/* Treat plain "ethernet" same as "ethernet0". */
			if (!strcmp(name, "ethernet")
#ifdef FDT_SEQ_MACADDR_FROM_ENV
			 || !strcmp(name, "ethernet0")
#endif
			)
				i = 0;
#ifndef FDT_SEQ_MACADDR_FROM_ENV
			else
				i = trailing_strtol(name);
#endif
			if (i != -1) {
				if (i == 0)
					strcpy(mac, "ethaddr");
				else
					sprintf(mac, "eth%daddr", i);
			} else {
				continue;
			}
#ifdef FDT_SEQ_MACADDR_FROM_ENV
			nodeoff = fdt_path_offset(fdt, path);
			fdt_prop = fdt_get_property(fdt, nodeoff, "status",
						    NULL);
			if (fdt_prop && !strcmp(fdt_prop->data, "disabled"))
				continue;
			i++;
#endif
			tmp = env_get(mac);
			if (!tmp)
				continue;

			for (j = 0; j < 6; j++) {
				mac_addr[j] = tmp ?
					      simple_strtoul(tmp, &end, 16) : 0;
				if (tmp)
					tmp = (*end) ? end + 1 : end;
			}

			do_fixup_by_path(fdt, path, "mac-address",
					 &mac_addr, 6, 0);
			do_fixup_by_path(fdt, path, "local-mac-address",
					 &mac_addr, 6, 1);
		}
	}
}

int fdt_record_loadable(void *blob, u32 index, const char *name,
			uintptr_t load_addr, u32 size, uintptr_t entry_point,
			const char *type, const char *os)
{
	int err, node;

	err = fdt_check_header(blob);
	if (err < 0) {
		printf("%s: %s\n", __func__, fdt_strerror(err));
		return err;
	}

	/* find or create "/fit-images" node */
	node = fdt_find_or_add_subnode(blob, 0, "fit-images");
	if (node < 0)
		return node;

	/* find or create "/fit-images/<name>" node */
	node = fdt_find_or_add_subnode(blob, node, name);
	if (node < 0)
		return node;

	/*
	 * We record these as 32bit entities, possibly truncating addresses.
	 * However, spl_fit.c is not 64bit safe either: i.e. we should not
	 * have an issue here.
	 */
	fdt_setprop_u32(blob, node, "load-addr", load_addr);
	if (entry_point != -1)
		fdt_setprop_u32(blob, node, "entry-point", entry_point);
	fdt_setprop_u32(blob, node, "size", size);
	if (type)
		fdt_setprop_string(blob, node, "type", type);
	if (os)
		fdt_setprop_string(blob, node, "os", os);

	return node;
}

/* Resize the fdt to its actual size + a bit of padding */
int fdt_shrink_to_minimum(void *blob, uint extrasize)
{
	int i;
	uint64_t addr, size;
	int total, ret;
	uint actualsize;

	if (!blob)
		return 0;

	total = fdt_num_mem_rsv(blob);
	for (i = 0; i < total; i++) {
		fdt_get_mem_rsv(blob, i, &addr, &size);
		if (addr == (uintptr_t)blob) {
			fdt_del_mem_rsv(blob, i);
			break;
		}
	}

	/*
	 * Calculate the actual size of the fdt
	 * plus the size needed for 5 fdt_add_mem_rsv, one
	 * for the fdt itself and 4 for a possible initrd
	 * ((initrd-start + initrd-end) * 2 (name & value))
	 */
	actualsize = fdt_off_dt_strings(blob) +
		fdt_size_dt_strings(blob) + 5 * sizeof(struct fdt_reserve_entry);

	actualsize += extrasize;
	/* Make it so the fdt ends on a page boundary */
	actualsize = ALIGN(actualsize + ((uintptr_t)blob & 0xfff), 0x1000);
	actualsize = actualsize - ((uintptr_t)blob & 0xfff);

	/* Change the fdt header to reflect the correct size */
	fdt_set_totalsize(blob, actualsize);

	/* Add the new reservation */
	ret = fdt_add_mem_rsv(blob, (uintptr_t)blob, actualsize);
	if (ret < 0)
		return ret;

	return actualsize;
}

#ifdef CONFIG_PCI
#define CONFIG_SYS_PCI_NR_INBOUND_WIN 4

#define FDT_PCI_PREFETCH	(0x40000000)
#define FDT_PCI_MEM32		(0x02000000)
#define FDT_PCI_IO		(0x01000000)
#define FDT_PCI_MEM64		(0x03000000)

int fdt_pci_dma_ranges(void *blob, int phb_off, struct pci_controller *hose) {

	int addrcell, sizecell, len, r;
	u32 *dma_range;
	/* sized based on pci addr cells, size-cells, & address-cells */
	u32 dma_ranges[(3 + 2 + 2) * CONFIG_SYS_PCI_NR_INBOUND_WIN];

	addrcell = fdt_getprop_u32_default(blob, "/", "#address-cells", 1);
	sizecell = fdt_getprop_u32_default(blob, "/", "#size-cells", 1);

	dma_range = &dma_ranges[0];
	for (r = 0; r < hose->region_count; r++) {
		u64 bus_start, phys_start, size;

		/* skip if !PCI_REGION_SYS_MEMORY */
		if (!(hose->regions[r].flags & PCI_REGION_SYS_MEMORY))
			continue;

		bus_start = (u64)hose->regions[r].bus_start;
		phys_start = (u64)hose->regions[r].phys_start;
		size = (u64)hose->regions[r].size;

		dma_range[0] = 0;
		if (size >= 0x100000000ull)
			dma_range[0] |= FDT_PCI_MEM64;
		else
			dma_range[0] |= FDT_PCI_MEM32;
		if (hose->regions[r].flags & PCI_REGION_PREFETCH)
			dma_range[0] |= FDT_PCI_PREFETCH;
#ifdef CONFIG_SYS_PCI_64BIT
		dma_range[1] = bus_start >> 32;
#else
		dma_range[1] = 0;
#endif
		dma_range[2] = bus_start & 0xffffffff;

		if (addrcell == 2) {
			dma_range[3] = phys_start >> 32;
			dma_range[4] = phys_start & 0xffffffff;
		} else {
			dma_range[3] = phys_start & 0xffffffff;
		}

		if (sizecell == 2) {
			dma_range[3 + addrcell + 0] = size >> 32;
			dma_range[3 + addrcell + 1] = size & 0xffffffff;
		} else {
			dma_range[3 + addrcell + 0] = size & 0xffffffff;
		}

		dma_range += (3 + addrcell + sizecell);
	}

	len = dma_range - &dma_ranges[0];
	if (len)
		fdt_setprop(blob, phb_off, "dma-ranges", &dma_ranges[0], len*4);

	return 0;
}
#endif

int fdt_increase_size(void *fdt, int add_len)
{
	int newlen;

	newlen = fdt_totalsize(fdt) + add_len;

	/* Open in place with a new len */
	return fdt_open_into(fdt, fdt, newlen);
}

#ifdef CONFIG_FDT_FIXUP_PARTITIONS
#include <jffs2/load_kernel.h>
#include <mtd_node.h>

struct reg_cell {
	unsigned int r0;
	unsigned int r1;
};

static int fdt_del_subnodes(const void *blob, int parent_offset)
{
	int off, ndepth;
	int ret;

	for (ndepth = 0, off = fdt_next_node(blob, parent_offset, &ndepth);
	     (off >= 0) && (ndepth > 0);
	     off = fdt_next_node(blob, off, &ndepth)) {
		if (ndepth == 1) {
			debug("delete %s: offset: %x\n",
				fdt_get_name(blob, off, 0), off);
			ret = fdt_del_node((void *)blob, off);
			if (ret < 0) {
				printf("Can't delete node: %s\n",
					fdt_strerror(ret));
				return ret;
			} else {
				ndepth = 0;
				off = parent_offset;
			}
		}
	}
	return 0;
}

static int fdt_del_partitions(void *blob, int parent_offset)
{
	const void *prop;
	int ndepth = 0;
	int off;
	int ret;

	off = fdt_next_node(blob, parent_offset, &ndepth);
	if (off > 0 && ndepth == 1) {
		prop = fdt_getprop(blob, off, "label", NULL);
		if (prop == NULL) {
			/*
			 * Could not find label property, nand {}; node?
			 * Check subnode, delete partitions there if any.
			 */
			return fdt_del_partitions(blob, off);
		} else {
			ret = fdt_del_subnodes(blob, parent_offset);
			if (ret < 0) {
				printf("Can't remove subnodes: %s\n",
					fdt_strerror(ret));
				return ret;
			}
		}
	}
	return 0;
}

int fdt_node_set_part_info(void *blob, int parent_offset,
			   struct mtd_device *dev)
{
	struct list_head *pentry;
	struct part_info *part;
	struct reg_cell cell;
	int off, ndepth = 0;
	int part_num, ret;
	char buf[64];

	ret = fdt_del_partitions(blob, parent_offset);
	if (ret < 0)
		return ret;

	/*
	 * Check if it is nand {}; subnode, adjust
	 * the offset in this case
	 */
	off = fdt_next_node(blob, parent_offset, &ndepth);
	if (off > 0 && ndepth == 1)
		parent_offset = off;

	part_num = 0;
	list_for_each_prev(pentry, &dev->parts) {
		int newoff;

		part = list_entry(pentry, struct part_info, link);

		debug("%2d: %-20s0x%08llx\t0x%08llx\t%d\n",
			part_num, part->name, part->size,
			part->offset, part->mask_flags);

		sprintf(buf, "partition@%llx", part->offset);
add_sub:
		ret = fdt_add_subnode(blob, parent_offset, buf);
		if (ret == -FDT_ERR_NOSPACE) {
			ret = fdt_increase_size(blob, 512);
			if (!ret)
				goto add_sub;
			else
				goto err_size;
		} else if (ret < 0) {
			printf("Can't add partition node: %s\n",
				fdt_strerror(ret));
			return ret;
		}
		newoff = ret;

		/* Check MTD_WRITEABLE_CMD flag */
		if (part->mask_flags & 1) {
add_ro:
			ret = fdt_setprop(blob, newoff, "read_only", NULL, 0);
			if (ret == -FDT_ERR_NOSPACE) {
				ret = fdt_increase_size(blob, 512);
				if (!ret)
					goto add_ro;
				else
					goto err_size;
			} else if (ret < 0)
				goto err_prop;
		}

		cell.r0 = cpu_to_fdt32(part->offset);
		cell.r1 = cpu_to_fdt32(part->size);
add_reg:
		ret = fdt_setprop(blob, newoff, "reg", &cell, sizeof(cell));
		if (ret == -FDT_ERR_NOSPACE) {
			ret = fdt_increase_size(blob, 512);
			if (!ret)
				goto add_reg;
			else
				goto err_size;
		} else if (ret < 0)
			goto err_prop;

add_label:
		ret = fdt_setprop_string(blob, newoff, "label", part->name);
		if (ret == -FDT_ERR_NOSPACE) {
			ret = fdt_increase_size(blob, 512);
			if (!ret)
				goto add_label;
			else
				goto err_size;
		} else if (ret < 0)
			goto err_prop;

		part_num++;
	}
	return 0;
err_size:
	printf("Can't increase blob size: %s\n", fdt_strerror(ret));
	return ret;
err_prop:
	printf("Can't add property: %s\n", fdt_strerror(ret));
	return ret;
}

/*
 * Update partitions in nor/nand nodes using info from
 * mtdparts environment variable. The nodes to update are
 * specified by node_info structure which contains mtd device
 * type and compatible string: E. g. the board code in
 * ft_board_setup() could use:
 *
 *	struct node_info nodes[] = {
 *		{ "fsl,mpc5121-nfc",    MTD_DEV_TYPE_NAND, },
 *		{ "cfi-flash",          MTD_DEV_TYPE_NOR,  },
 *	};
 *
 *	fdt_fixup_mtdparts(blob, nodes, ARRAY_SIZE(nodes));
 */
void fdt_fixup_mtdparts(void *blob, const struct node_info *node_info,
			int node_info_size)
{
	struct mtd_device *dev;
	int i, idx;
	int noff;

	if (mtdparts_init() != 0)
		return;

	for (i = 0; i < node_info_size; i++) {
		idx = 0;
		noff = fdt_node_offset_by_compatible(blob, -1,
						     node_info[i].compat);
		while (noff != -FDT_ERR_NOTFOUND) {
			debug("%s: %s, mtd dev type %d\n",
				fdt_get_name(blob, noff, 0),
				node_info[i].compat, node_info[i].type);
			dev = device_find(node_info[i].type, idx++);
			if (dev) {
				if (fdt_node_set_part_info(blob, noff, dev))
					return; /* return on error */
			}

			/* Jump to next flash node */
			noff = fdt_node_offset_by_compatible(blob, noff,
							     node_info[i].compat);
		}
	}
}
#endif

void fdt_del_node_and_alias(void *blob, const char *alias)
{
	int off = fdt_path_offset(blob, alias);

	if (off < 0)
		return;

	fdt_del_node(blob, off);

	off = fdt_path_offset(blob, "/aliases");
	fdt_delprop(blob, off, alias);
}

/* Max address size we deal with */
#define OF_MAX_ADDR_CELLS	4
#define OF_BAD_ADDR	FDT_ADDR_T_NONE
#define OF_CHECK_COUNTS(na, ns)	((na) > 0 && (na) <= OF_MAX_ADDR_CELLS && \
			(ns) > 0)

/* Debug utility */
#ifdef DEBUG
static void of_dump_addr(const char *s, const fdt32_t *addr, int na)
{
	printf("%s", s);
	while(na--)
		printf(" %08x", *(addr++));
	printf("\n");
}
#else
static void of_dump_addr(const char *s, const fdt32_t *addr, int na) { }
#endif

/**
 * struct of_bus - Callbacks for bus specific translators
 * @name:	A string used to identify this bus in debug output.
 * @addresses:	The name of the DT property from which addresses are
 *		to be read, typically "reg".
 * @match:	Return non-zero if the node whose parent is at
 *		parentoffset in the FDT blob corresponds to a bus
 *		of this type, otherwise return zero. If NULL a match
 *		is assumed.
 * @count_cells:Count how many cells (be32 values) a node whose parent
 *		is at parentoffset in the FDT blob will require to
 *		represent its address (written to *addrc) & size
 *		(written to *sizec).
 * @map:	Map the address addr from the address space of this
 *		bus to that of its parent, making use of the ranges
 *		read from DT to an array at range. na and ns are the
 *		number of cells (be32 values) used to hold and address
 *		or size, respectively, for this bus. pna is the number
 *		of cells used to hold an address for the parent bus.
 *		Returns the address in the address space of the parent
 *		bus.
 * @translate:	Update the value of the address cells at addr within an
 *		FDT by adding offset to it. na specifies the number of
 *		cells used to hold the address being translated. Returns
 *		zero on success, non-zero on error.
 *
 * Each bus type will include a struct of_bus in the of_busses array,
 * providing implementations of some or all of the functions used to
 * match the bus & handle address translation for its children.
 */
struct of_bus {
	const char	*name;
	const char	*addresses;
	int		(*match)(const void *blob, int parentoffset);
	void		(*count_cells)(const void *blob, int parentoffset,
				int *addrc, int *sizec);
	u64		(*map)(fdt32_t *addr, const fdt32_t *range,
				int na, int ns, int pna);
	int		(*translate)(fdt32_t *addr, u64 offset, int na);
};

/* Default translator (generic bus) */
void fdt_support_default_count_cells(const void *blob, int parentoffset,
					int *addrc, int *sizec)
{
	const fdt32_t *prop;

	if (addrc)
		*addrc = fdt_address_cells(blob, parentoffset);

	if (sizec) {
		prop = fdt_getprop(blob, parentoffset, "#size-cells", NULL);
		if (prop)
			*sizec = be32_to_cpup(prop);
		else
			*sizec = 1;
	}
}

static u64 of_bus_default_map(fdt32_t *addr, const fdt32_t *range,
		int na, int ns, int pna)
{
	u64 cp, s, da;

	cp = fdt_read_number(range, na);
	s  = fdt_read_number(range + na + pna, ns);
	da = fdt_read_number(addr, na);

	debug("OF: default map, cp=%llu, s=%llu, da=%llu\n", cp, s, da);

	if (da < cp || da >= (cp + s))
		return OF_BAD_ADDR;
	return da - cp;
}

static int of_bus_default_translate(fdt32_t *addr, u64 offset, int na)
{
	u64 a = fdt_read_number(addr, na);
	memset(addr, 0, na * 4);
	a += offset;
	if (na > 1)
		addr[na - 2] = cpu_to_fdt32(a >> 32);
	addr[na - 1] = cpu_to_fdt32(a & 0xffffffffu);

	return 0;
}

#ifdef CONFIG_OF_ISA_BUS

/* ISA bus translator */
static int of_bus_isa_match(const void *blob, int parentoffset)
{
	const char *name;

	name = fdt_get_name(blob, parentoffset, NULL);
	if (!name)
		return 0;

	return !strcmp(name, "isa");
}

static void of_bus_isa_count_cells(const void *blob, int parentoffset,
				   int *addrc, int *sizec)
{
	if (addrc)
		*addrc = 2;
	if (sizec)
		*sizec = 1;
}

static u64 of_bus_isa_map(fdt32_t *addr, const fdt32_t *range,
			  int na, int ns, int pna)
{
	u64 cp, s, da;

	/* Check address type match */
	if ((addr[0] ^ range[0]) & cpu_to_be32(1))
		return OF_BAD_ADDR;

	cp = fdt_read_number(range + 1, na - 1);
	s  = fdt_read_number(range + na + pna, ns);
	da = fdt_read_number(addr + 1, na - 1);

	debug("OF: ISA map, cp=%llu, s=%llu, da=%llu\n", cp, s, da);

	if (da < cp || da >= (cp + s))
		return OF_BAD_ADDR;
	return da - cp;
}

static int of_bus_isa_translate(fdt32_t *addr, u64 offset, int na)
{
	return of_bus_default_translate(addr + 1, offset, na - 1);
}

#endif /* CONFIG_OF_ISA_BUS */

/* Array of bus specific translators */
static struct of_bus of_busses[] = {
#ifdef CONFIG_OF_ISA_BUS
	/* ISA */
	{
		.name = "isa",
		.addresses = "reg",
		.match = of_bus_isa_match,
		.count_cells = of_bus_isa_count_cells,
		.map = of_bus_isa_map,
		.translate = of_bus_isa_translate,
	},
#endif /* CONFIG_OF_ISA_BUS */
	/* Default */
	{
		.name = "default",
		.addresses = "reg",
		.count_cells = fdt_support_default_count_cells,
		.map = of_bus_default_map,
		.translate = of_bus_default_translate,
	},
};

static struct of_bus *of_match_bus(const void *blob, int parentoffset)
{
	struct of_bus *bus;

	if (ARRAY_SIZE(of_busses) == 1)
		return of_busses;

	for (bus = of_busses; bus; bus++) {
		if (!bus->match || bus->match(blob, parentoffset))
			return bus;
	}

	/*
	 * We should always have matched the default bus at least, since
	 * it has a NULL match field. If we didn't then it somehow isn't
	 * in the of_busses array or something equally catastrophic has
	 * gone wrong.
	 */
	assert(0);
	return NULL;
}

static int of_translate_one(const void *blob, int parent, struct of_bus *bus,
			    struct of_bus *pbus, fdt32_t *addr,
			    int na, int ns, int pna, const char *rprop)
{
	const fdt32_t *ranges;
	int rlen;
	int rone;
	u64 offset = OF_BAD_ADDR;

	/* Normally, an absence of a "ranges" property means we are
	 * crossing a non-translatable boundary, and thus the addresses
	 * below the current not cannot be converted to CPU physical ones.
	 * Unfortunately, while this is very clear in the spec, it's not
	 * what Apple understood, and they do have things like /uni-n or
	 * /ht nodes with no "ranges" property and a lot of perfectly
	 * useable mapped devices below them. Thus we treat the absence of
	 * "ranges" as equivalent to an empty "ranges" property which means
	 * a 1:1 translation at that level. It's up to the caller not to try
	 * to translate addresses that aren't supposed to be translated in
	 * the first place. --BenH.
	 */
	ranges = fdt_getprop(blob, parent, rprop, &rlen);
	if (ranges == NULL || rlen == 0) {
		offset = fdt_read_number(addr, na);
		memset(addr, 0, pna * 4);
		debug("OF: no ranges, 1:1 translation\n");
		goto finish;
	}

	debug("OF: walking ranges...\n");

	/* Now walk through the ranges */
	rlen /= 4;
	rone = na + pna + ns;
	for (; rlen >= rone; rlen -= rone, ranges += rone) {
		offset = bus->map(addr, ranges, na, ns, pna);
		if (offset != OF_BAD_ADDR)
			break;
	}
	if (offset == OF_BAD_ADDR) {
		debug("OF: not found !\n");
		return 1;
	}
	memcpy(addr, ranges + na, 4 * pna);

 finish:
	of_dump_addr("OF: parent translation for:", addr, pna);
	debug("OF: with offset: %llu\n", offset);

	/* Translate it into parent bus space */
	return pbus->translate(addr, offset, pna);
}

/*
 * Translate an address from the device-tree into a CPU physical address,
 * this walks up the tree and applies the various bus mappings on the
 * way.
 *
 * Note: We consider that crossing any level with #size-cells == 0 to mean
 * that translation is impossible (that is we are not dealing with a value
 * that can be mapped to a cpu physical address). This is not really specified
 * that way, but this is traditionally the way IBM at least do things
 */
static u64 __of_translate_address(const void *blob, int node_offset,
				  const fdt32_t *in_addr, const char *rprop)
{
	int parent;
	struct of_bus *bus, *pbus;
	fdt32_t addr[OF_MAX_ADDR_CELLS];
	int na, ns, pna, pns;
	u64 result = OF_BAD_ADDR;

	debug("OF: ** translation for device %s **\n",
		fdt_get_name(blob, node_offset, NULL));

	/* Get parent & match bus type */
	parent = fdt_parent_offset(blob, node_offset);
	if (parent < 0)
		goto bail;
	bus = of_match_bus(blob, parent);

	/* Cound address cells & copy address locally */
	bus->count_cells(blob, parent, &na, &ns);
	if (!OF_CHECK_COUNTS(na, ns)) {
		printf("%s: Bad cell count for %s\n", __FUNCTION__,
		       fdt_get_name(blob, node_offset, NULL));
		goto bail;
	}
	memcpy(addr, in_addr, na * 4);

	debug("OF: bus is %s (na=%d, ns=%d) on %s\n",
	    bus->name, na, ns, fdt_get_name(blob, parent, NULL));
	of_dump_addr("OF: translating address:", addr, na);

	/* Translate */
	for (;;) {
		/* Switch to parent bus */
		node_offset = parent;
		parent = fdt_parent_offset(blob, node_offset);

		/* If root, we have finished */
		if (parent < 0) {
			debug("OF: reached root node\n");
			result = fdt_read_number(addr, na);
			break;
		}

		/* Get new parent bus and counts */
		pbus = of_match_bus(blob, parent);
		pbus->count_cells(blob, parent, &pna, &pns);
		if (!OF_CHECK_COUNTS(pna, pns)) {
			printf("%s: Bad cell count for %s\n", __FUNCTION__,
				fdt_get_name(blob, node_offset, NULL));
			break;
		}

		debug("OF: parent bus is %s (na=%d, ns=%d) on %s\n",
		    pbus->name, pna, pns, fdt_get_name(blob, parent, NULL));

		/* Apply bus translation */
		if (of_translate_one(blob, node_offset, bus, pbus,
					addr, na, ns, pna, rprop))
			break;

		/* Complete the move up one level */
		na = pna;
		ns = pns;
		bus = pbus;

		of_dump_addr("OF: one level translation:", addr, na);
	}
 bail:

	return result;
}

u64 fdt_translate_address(const void *blob, int node_offset,
			  const fdt32_t *in_addr)
{
	return __of_translate_address(blob, node_offset, in_addr, "ranges");
}

/**
 * fdt_node_offset_by_compat_reg: Find a node that matches compatiable and
 * who's reg property matches a physical cpu address
 *
 * @blob: ptr to device tree
 * @compat: compatiable string to match
 * @compat_off: property name
 *
 */
int fdt_node_offset_by_compat_reg(void *blob, const char *compat,
					phys_addr_t compat_off)
{
	int len, off = fdt_node_offset_by_compatible(blob, -1, compat);
	while (off != -FDT_ERR_NOTFOUND) {
		const fdt32_t *reg = fdt_getprop(blob, off, "reg", &len);
		if (reg) {
			if (compat_off == fdt_translate_address(blob, off, reg))
				return off;
		}
		off = fdt_node_offset_by_compatible(blob, off, compat);
	}

	return -FDT_ERR_NOTFOUND;
}

/**
 * fdt_alloc_phandle: Return next free phandle value
 *
 * @blob: ptr to device tree
 */
int fdt_alloc_phandle(void *blob)
{
	int offset;
	uint32_t phandle = 0;

	for (offset = fdt_next_node(blob, -1, NULL); offset >= 0;
	     offset = fdt_next_node(blob, offset, NULL)) {
		phandle = max(phandle, fdt_get_phandle(blob, offset));
	}

	return phandle + 1;
}

/*
 * fdt_set_phandle: Create a phandle property for the given node
 *
 * @fdt: ptr to device tree
 * @nodeoffset: node to update
 * @phandle: phandle value to set (must be unique)
 */
int fdt_set_phandle(void *fdt, int nodeoffset, uint32_t phandle)
{
	int ret;

#ifdef DEBUG
	int off = fdt_node_offset_by_phandle(fdt, phandle);

	if ((off >= 0) && (off != nodeoffset)) {
		char buf[64];

		fdt_get_path(fdt, nodeoffset, buf, sizeof(buf));
		printf("Trying to update node %s with phandle %u ",
		       buf, phandle);

		fdt_get_path(fdt, off, buf, sizeof(buf));
		printf("that already exists in node %s.\n", buf);
		return -FDT_ERR_BADPHANDLE;
	}
#endif

	ret = fdt_setprop_cell(fdt, nodeoffset, "phandle", phandle);
	if (ret < 0)
		return ret;

	/*
	 * For now, also set the deprecated "linux,phandle" property, so that we
	 * don't break older kernels.
	 */
	ret = fdt_setprop_cell(fdt, nodeoffset, "linux,phandle", phandle);

	return ret;
}

/*
 * fdt_create_phandle: Create a phandle property for the given node
 *
 * @fdt: ptr to device tree
 * @nodeoffset: node to update
 */
unsigned int fdt_create_phandle(void *fdt, int nodeoffset)
{
	/* see if there is a phandle already */
	int phandle = fdt_get_phandle(fdt, nodeoffset);

	/* if we got 0, means no phandle so create one */
	if (phandle == 0) {
		int ret;

		phandle = fdt_alloc_phandle(fdt);
		ret = fdt_set_phandle(fdt, nodeoffset, phandle);
		if (ret < 0) {
			printf("Can't set phandle %u: %s\n", phandle,
			       fdt_strerror(ret));
			return 0;
		}
	}

	return phandle;
}

/*
 * fdt_set_node_status: Set status for the given node
 *
 * @fdt: ptr to device tree
 * @nodeoffset: node to update
 * @status: FDT_STATUS_OKAY, FDT_STATUS_DISABLED,
 *	    FDT_STATUS_FAIL, FDT_STATUS_FAIL_ERROR_CODE
 * @error_code: optional, only used if status is FDT_STATUS_FAIL_ERROR_CODE
 */
int fdt_set_node_status(void *fdt, int nodeoffset,
			enum fdt_status status, unsigned int error_code)
{
	char buf[16];
	int ret = 0;

	if (nodeoffset < 0)
		return nodeoffset;

	switch (status) {
	case FDT_STATUS_OKAY:
		ret = fdt_setprop_string(fdt, nodeoffset, "status", "okay");
		break;
	case FDT_STATUS_DISABLED:
		ret = fdt_setprop_string(fdt, nodeoffset, "status", "disabled");
		break;
	case FDT_STATUS_FAIL:
		ret = fdt_setprop_string(fdt, nodeoffset, "status", "fail");
		break;
	case FDT_STATUS_FAIL_ERROR_CODE:
		sprintf(buf, "fail-%d", error_code);
		ret = fdt_setprop_string(fdt, nodeoffset, "status", buf);
		break;
	default:
		printf("Invalid fdt status: %x\n", status);
		ret = -1;
		break;
	}

	return ret;
}

/*
 * fdt_set_status_by_alias: Set status for the given node given an alias
 *
 * @fdt: ptr to device tree
 * @alias: alias of node to update
 * @status: FDT_STATUS_OKAY, FDT_STATUS_DISABLED,
 *	    FDT_STATUS_FAIL, FDT_STATUS_FAIL_ERROR_CODE
 * @error_code: optional, only used if status is FDT_STATUS_FAIL_ERROR_CODE
 */
int fdt_set_status_by_alias(void *fdt, const char* alias,
			    enum fdt_status status, unsigned int error_code)
{
	int offset = fdt_path_offset(fdt, alias);

	return fdt_set_node_status(fdt, offset, status, error_code);
}

#if defined(CONFIG_VIDEO) || defined(CONFIG_LCD)
int fdt_add_edid(void *blob, const char *compat, unsigned char *edid_buf)
{
	int noff;
	int ret;

	noff = fdt_node_offset_by_compatible(blob, -1, compat);
	if (noff != -FDT_ERR_NOTFOUND) {
		debug("%s: %s\n", fdt_get_name(blob, noff, 0), compat);
add_edid:
		ret = fdt_setprop(blob, noff, "edid", edid_buf, 128);
		if (ret == -FDT_ERR_NOSPACE) {
			ret = fdt_increase_size(blob, 512);
			if (!ret)
				goto add_edid;
			else
				goto err_size;
		} else if (ret < 0) {
			printf("Can't add property: %s\n", fdt_strerror(ret));
			return ret;
		}
	}
	return 0;
err_size:
	printf("Can't increase blob size: %s\n", fdt_strerror(ret));
	return ret;
}
#endif

/*
 * Verify the physical address of device tree node for a given alias
 *
 * This function locates the device tree node of a given alias, and then
 * verifies that the physical address of that device matches the given
 * parameter.  It displays a message if there is a mismatch.
 *
 * Returns 1 on success, 0 on failure
 */
int fdt_verify_alias_address(void *fdt, int anode, const char *alias, u64 addr)
{
	const char *path;
	const fdt32_t *reg;
	int node, len;
	u64 dt_addr;

	path = fdt_getprop(fdt, anode, alias, NULL);
	if (!path) {
		/* If there's no such alias, then it's not a failure */
		return 1;
	}

	node = fdt_path_offset(fdt, path);
	if (node < 0) {
		printf("Warning: device tree alias '%s' points to invalid "
		       "node %s.\n", alias, path);
		return 0;
	}

	reg = fdt_getprop(fdt, node, "reg", &len);
	if (!reg) {
		printf("Warning: device tree node '%s' has no address.\n",
		       path);
		return 0;
	}

	dt_addr = fdt_translate_address(fdt, node, reg);
	if (addr != dt_addr) {
		printf("Warning: U-Boot configured device %s at address %llu,\n"
		       "but the device tree has it address %llx.\n",
		       alias, addr, dt_addr);
		return 0;
	}

	return 1;
}

/*
 * Returns the base address of an SOC or PCI node
 */
u64 fdt_get_base_address(const void *fdt, int node)
{
	int size;
	const fdt32_t *prop;

	prop = fdt_getprop(fdt, node, "reg", &size);

	return prop ? fdt_translate_address(fdt, node, prop) : 0;
}

/*
 * Read a property of size <prop_len>. Currently only supports 1 or 2 cells.
 */
static int fdt_read_prop(const fdt32_t *prop, int prop_len, int cell_off,
			 uint64_t *val, int cells)
{
	const fdt32_t *prop32 = &prop[cell_off];
	const fdt64_t *prop64 = (const fdt64_t *)&prop[cell_off];

	if ((cell_off + cells) > prop_len)
		return -FDT_ERR_NOSPACE;

	switch (cells) {
	case 1:
		*val = fdt32_to_cpu(*prop32);
		break;
	case 2:
		*val = fdt64_to_cpu(*prop64);
		break;
	default:
		return -FDT_ERR_NOSPACE;
	}

	return 0;
}

/**
 * fdt_read_range - Read a node's n'th range property
 *
 * @fdt: ptr to device tree
 * @node: offset of node
 * @n: range index
 * @child_addr: pointer to storage for the "child address" field
 * @addr: pointer to storage for the CPU view translated physical start
 * @len: pointer to storage for the range length
 *
 * Convenience function that reads and interprets a specific range out of
 * a number of the "ranges" property array.
 */
int fdt_read_range(void *fdt, int node, int n, uint64_t *child_addr,
		   uint64_t *addr, uint64_t *len)
{
	int pnode = fdt_parent_offset(fdt, node);
	const fdt32_t *ranges;
	int pacells;
	int acells;
	int scells;
	int ranges_len;
	int cell = 0;
	int r = 0;

	/*
	 * The "ranges" property is an array of
	 * { <child address> <parent address> <size in child address space> }
	 *
	 * All 3 elements can span a diffent number of cells. Fetch their size.
	 */
	pacells = fdt_getprop_u32_default_node(fdt, pnode, 0, "#address-cells", 1);
	acells = fdt_getprop_u32_default_node(fdt, node, 0, "#address-cells", 1);
	scells = fdt_getprop_u32_default_node(fdt, node, 0, "#size-cells", 1);

	/* Now try to get the ranges property */
	ranges = fdt_getprop(fdt, node, "ranges", &ranges_len);
	if (!ranges)
		return -FDT_ERR_NOTFOUND;
	ranges_len /= sizeof(uint32_t);

	/* Jump to the n'th entry */
	cell = n * (pacells + acells + scells);

	/* Read <child address> */
	if (child_addr) {
		r = fdt_read_prop(ranges, ranges_len, cell, child_addr,
				  acells);
		if (r)
			return r;
	}
	cell += acells;

	/* Read <parent address> */
	if (addr)
		*addr = fdt_translate_address(fdt, node, ranges + cell);
	cell += pacells;

	/* Read <size in child address space> */
	if (len) {
		r = fdt_read_prop(ranges, ranges_len, cell, len, scells);
		if (r)
			return r;
	}

	return 0;
}

/**
 * fdt_setup_simplefb_node - Fill and enable a simplefb node
 *
 * @fdt: ptr to device tree
 * @node: offset of the simplefb node
 * @base_address: framebuffer base address
 * @width: width in pixels
 * @height: height in pixels
 * @stride: bytes per line
 * @format: pixel format string
 *
 * Convenience function to fill and enable a simplefb node.
 */
int fdt_setup_simplefb_node(void *fdt, int node, u64 base_address, u32 width,
			    u32 height, u32 stride, const char *format)
{
	char name[32];
	fdt32_t cells[4];
	int i, addrc, sizec, ret;

	fdt_support_default_count_cells(fdt, fdt_parent_offset(fdt, node),
					&addrc, &sizec);
	i = 0;
	if (addrc == 2)
		cells[i++] = cpu_to_fdt32(base_address >> 32);
	cells[i++] = cpu_to_fdt32(base_address);
	if (sizec == 2)
		cells[i++] = 0;
	cells[i++] = cpu_to_fdt32(height * stride);

	ret = fdt_setprop(fdt, node, "reg", cells, sizeof(cells[0]) * i);
	if (ret < 0)
		return ret;

	snprintf(name, sizeof(name), "framebuffer@%llx", base_address);
	ret = fdt_set_name(fdt, node, name);
	if (ret < 0)
		return ret;

	ret = fdt_setprop_u32(fdt, node, "width", width);
	if (ret < 0)
		return ret;

	ret = fdt_setprop_u32(fdt, node, "height", height);
	if (ret < 0)
		return ret;

	ret = fdt_setprop_u32(fdt, node, "stride", stride);
	if (ret < 0)
		return ret;

	ret = fdt_setprop_string(fdt, node, "format", format);
	if (ret < 0)
		return ret;

	ret = fdt_setprop_string(fdt, node, "status", "okay");
	if (ret < 0)
		return ret;

	return 0;
}

/*
 * Update native-mode in display-timings from display environment variable.
 * The node to update are specified by path.
 */
int fdt_fixup_display(void *blob, const char *path, const char *display)
{
	int off, toff;

	if (!display || !path)
		return -FDT_ERR_NOTFOUND;

	toff = fdt_path_offset(blob, path);
	if (toff >= 0)
		toff = fdt_subnode_offset(blob, toff, "display-timings");
	if (toff < 0)
		return toff;

	for (off = fdt_first_subnode(blob, toff);
	     off >= 0;
	     off = fdt_next_subnode(blob, off)) {
		uint32_t h = fdt_get_phandle(blob, off);
		debug("%s:0x%x\n", fdt_get_name(blob, off, NULL),
		      fdt32_to_cpu(h));
		if (strcasecmp(fdt_get_name(blob, off, NULL), display) == 0)
			return fdt_setprop_u32(blob, toff, "native-mode", h);
	}
	return toff;
}

#ifdef CONFIG_OF_LIBFDT_OVERLAY
/**
 * fdt_overlay_apply_verbose - Apply an overlay with verbose error reporting
 *
 * @fdt: ptr to device tree
 * @fdto: ptr to device tree overlay
 *
 * Convenience function to apply an overlay and display helpful messages
 * in the case of an error
 */
int fdt_overlay_apply_verbose(void *fdt, void *fdto)
{
	int err;
	bool has_symbols;

	err = fdt_path_offset(fdt, "/__symbols__");
	has_symbols = err >= 0;

	err = fdt_overlay_apply(fdt, fdto);
	if (err < 0) {
		printf("failed on fdt_overlay_apply(): %s\n",
				fdt_strerror(err));
		if (!has_symbols) {
			printf("base fdt does did not have a /__symbols__ node\n");
			printf("make sure you've compiled with -@\n");
		}
	}
	return err;
}
#endif<|MERGE_RESOLUTION|>--- conflicted
+++ resolved
@@ -408,11 +408,7 @@
 	return p - (char *)buf;
 }
 
-<<<<<<< HEAD
-#ifdef CONFIG_NR_DRAM_BANKS
-=======
 #if CONFIG_NR_DRAM_BANKS > 4
->>>>>>> 0157013f
 #define MEMORY_BANKS_MAX CONFIG_NR_DRAM_BANKS
 #else
 #define MEMORY_BANKS_MAX 4
