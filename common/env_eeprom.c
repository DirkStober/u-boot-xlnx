/*
 * (C) Copyright 2000-2010
 * Wolfgang Denk, DENX Software Engineering, wd@denx.de.
 *
 * (C) Copyright 2001 Sysgo Real-Time Solutions, GmbH <www.elinos.com>
 * Andreas Heppel <aheppel@sysgo.de>
 *
 * SPDX-License-Identifier:	GPL-2.0+
 */

#include <common.h>
#include <command.h>
#include <environment.h>
#include <linux/stddef.h>
#if defined(CONFIG_I2C_ENV_EEPROM_BUS)
#include <i2c.h>
#endif
#include <search.h>
#include <errno.h>
#include <linux/compiler.h>	/* for BUG_ON */

DECLARE_GLOBAL_DATA_PTR;

env_t *env_ptr;

char *env_name_spec = "EEPROM";

static int eeprom_bus_read(unsigned dev_addr, unsigned offset,
			   uchar *buffer, unsigned cnt)
{
	int rcode;
#if defined(CONFIG_I2C_ENV_EEPROM_BUS)
	int old_bus = i2c_get_bus_num();

	if (old_bus != CONFIG_I2C_ENV_EEPROM_BUS)
		i2c_set_bus_num(CONFIG_I2C_ENV_EEPROM_BUS);
#endif

	rcode = eeprom_read(dev_addr, offset, buffer, cnt);

#if defined(CONFIG_I2C_ENV_EEPROM_BUS)
	i2c_set_bus_num(old_bus);
#endif

	return rcode;
}

static int eeprom_bus_write(unsigned dev_addr, unsigned offset,
			    uchar *buffer, unsigned cnt)
{
	int rcode;
#if defined(CONFIG_I2C_ENV_EEPROM_BUS)
	int old_bus = i2c_get_bus_num();

	if (old_bus != CONFIG_I2C_ENV_EEPROM_BUS)
		i2c_set_bus_num(CONFIG_I2C_ENV_EEPROM_BUS);
#endif

	rcode = eeprom_write(dev_addr, offset, buffer, cnt);

#if defined(CONFIG_I2C_ENV_EEPROM_BUS)
	i2c_set_bus_num(old_bus);
#endif

	return rcode;
}

uchar env_get_char_spec(int index)
{
	uchar c;
	unsigned int off = CONFIG_ENV_OFFSET;

#ifdef CONFIG_ENV_OFFSET_REDUND
	if (gd->env_valid == 2)
		off = CONFIG_ENV_OFFSET_REDUND;
#endif
	eeprom_bus_read(CONFIG_SYS_DEF_EEPROM_ADDR,
			off + index + offsetof(env_t, data), &c, 1);

	return c;
}

void env_relocate_spec(void)
{
	char buf[CONFIG_ENV_SIZE];
	unsigned int off = CONFIG_ENV_OFFSET;

#ifdef CONFIG_ENV_OFFSET_REDUND
	if (gd->env_valid == 2)
		off = CONFIG_ENV_OFFSET_REDUND;
#endif
	eeprom_bus_read(CONFIG_SYS_DEF_EEPROM_ADDR,
			off, (uchar *)buf, CONFIG_ENV_SIZE);

	env_import(buf, 1);
}

int saveenv(void)
{
	env_t	env_new;
	int	rc;
	unsigned int off	= CONFIG_ENV_OFFSET;
#ifdef CONFIG_ENV_OFFSET_REDUND
	unsigned int off_red	= CONFIG_ENV_OFFSET_REDUND;
	char flag_obsolete	= OBSOLETE_FLAG;
#endif

	BUG_ON(env_ptr != NULL);

	rc = env_export(&env_new);
	if (rc)
		return rc;

#ifdef CONFIG_ENV_OFFSET_REDUND
	if (gd->env_valid == 1) {
		off	= CONFIG_ENV_OFFSET_REDUND;
		off_red	= CONFIG_ENV_OFFSET;
	}

	env_new.flags = ACTIVE_FLAG;
#endif

	rc = eeprom_bus_write(CONFIG_SYS_DEF_EEPROM_ADDR,
			      off, (uchar *)&env_new, CONFIG_ENV_SIZE);

#ifdef CONFIG_ENV_OFFSET_REDUND
	if (rc == 0) {
		eeprom_bus_write(CONFIG_SYS_DEF_EEPROM_ADDR,
				 off_red + offsetof(env_t, flags),
				 (uchar *)&flag_obsolete, 1);

		if (gd->env_valid == 1)
			gd->env_valid = 2;
		else
			gd->env_valid = 1;
	}
#endif
	return rc;
}

/*
 * Initialize Environment use
 *
 * We are still running from ROM, so data use is limited.
 * Use a (moderately small) buffer on the stack
 */
#ifdef CONFIG_ENV_OFFSET_REDUND
int env_init(void)
{
#ifdef ENV_IS_EMBEDDED
	ulong len, crc[2], crc_tmp;
	unsigned int off, off_env[2];
	uchar buf[64], flags[2];
	int i, crc_ok[2] = {0, 0};

	eeprom_init();	/* prepare for EEPROM read/write */

	off_env[0] = CONFIG_ENV_OFFSET;
	off_env[1] = CONFIG_ENV_OFFSET_REDUND;

	for (i = 0; i < 2; i++) {
		/* read CRC */
		eeprom_bus_read(CONFIG_SYS_DEF_EEPROM_ADDR,
				off_env[i] + offsetof(env_t, crc),
				(uchar *)&crc[i], sizeof(ulong));
		/* read FLAGS */
		eeprom_bus_read(CONFIG_SYS_DEF_EEPROM_ADDR,
				off_env[i] + offsetof(env_t, flags),
				(uchar *)&flags[i], sizeof(uchar));

		crc_tmp = 0;
		len = ENV_SIZE;
		off = off_env[i] + offsetof(env_t, data);
		while (len > 0) {
			int n = (len > sizeof(buf)) ? sizeof(buf) : len;

			eeprom_bus_read(CONFIG_SYS_DEF_EEPROM_ADDR, off,
					buf, n);

			crc_tmp = crc32(crc_tmp, buf, n);
			len -= n;
			off += n;
		}

		if (crc_tmp == crc[i])
			crc_ok[i] = 1;
	}

	if (!crc_ok[0] && !crc_ok[1]) {
		gd->env_addr	= 0;
		gd->env_valid	= 0;

		return 0;
	} else if (crc_ok[0] && !crc_ok[1]) {
		gd->env_valid = 1;
	} else if (!crc_ok[0] && crc_ok[1]) {
		gd->env_valid = 2;
	} else {
		/* both ok - check serial */
		if (flags[0] == ACTIVE_FLAG && flags[1] == OBSOLETE_FLAG)
			gd->env_valid = 1;
		else if (flags[0] == OBSOLETE_FLAG && flags[1] == ACTIVE_FLAG)
			gd->env_valid = 2;
		else if (flags[0] == 0xFF && flags[1] == 0)
			gd->env_valid = 2;
		else if (flags[1] == 0xFF && flags[0] == 0)
			gd->env_valid = 1;
		else /* flags are equal - almost impossible */
			gd->env_valid = 1;
	}

	if (gd->env_valid == 2)
		gd->env_addr = off_env[1] + offsetof(env_t, data);
	else if (gd->env_valid == 1)
		gd->env_addr = off_env[0] + offsetof(env_t, data);
#else
	gd->env_addr = (ulong)&default_environment[0];
	gd->env_valid = 1;
#endif
	return 0;
}
#else
int env_init(void)
{
#ifdef ENV_IS_EMBEDDED
	ulong crc, len, new;
	unsigned off;
	uchar buf[64];

	eeprom_init();	/* prepare for EEPROM read/write */

	/* read old CRC */
	eeprom_bus_read(CONFIG_SYS_DEF_EEPROM_ADDR,
			CONFIG_ENV_OFFSET + offsetof(env_t, crc),
			(uchar *)&crc, sizeof(ulong));

	new = 0;
	len = ENV_SIZE;
	off = offsetof(env_t, data);

	while (len > 0) {
		int n = (len > sizeof(buf)) ? sizeof(buf) : len;

		eeprom_bus_read(CONFIG_SYS_DEF_EEPROM_ADDR,
				CONFIG_ENV_OFFSET + off, buf, n);
		new = crc32(new, buf, n);
		len -= n;
		off += n;
	}

	if (crc == new) {
		gd->env_addr	= offsetof(env_t, data);
		gd->env_valid	= 1;
	} else {
		gd->env_addr	= 0;
		gd->env_valid	= 0;
	}
#else
	gd->env_addr = (ulong)&default_environment[0];
	gd->env_valid = 1;
#endif
<<<<<<< HEAD

=======
>>>>>>> 524123a7
	return 0;
}
#endif<|MERGE_RESOLUTION|>--- conflicted
+++ resolved
@@ -259,10 +259,6 @@
 	gd->env_addr = (ulong)&default_environment[0];
 	gd->env_valid = 1;
 #endif
-<<<<<<< HEAD
-
-=======
->>>>>>> 524123a7
 	return 0;
 }
 #endif