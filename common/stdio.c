--- conflicted
+++ resolved
@@ -196,14 +196,10 @@
 	/* Initialize the list */
 	INIT_LIST_HEAD(&(devs.list));
 
-<<<<<<< HEAD
-#if defined(CONFIG_HARD_I2C) || defined(CONFIG_SOFT_I2C)
-=======
 #ifdef CONFIG_SYS_I2C
 	i2c_init_all();
 #else
 #if defined(CONFIG_HARD_I2C)
->>>>>>> 183acb70
 	i2c_init (CONFIG_SYS_I2C_SPEED, CONFIG_SYS_I2C_SLAVE);
 #endif
 #endif
