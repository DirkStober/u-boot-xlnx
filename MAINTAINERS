Descriptions of section entries:

	P: Person (obsolete)
	M: Mail patches to: FullName <address@domain>
	R: Designated reviewer: FullName <address@domain>
	   These reviewers should be CCed on patches.
	L: Mailing list that is relevant to this area
	W: Web-page with status/info
	Q: Patchwork web based patch tracking system site
	T: SCM tree type and location.
	   Type is one of: git, hg, quilt, stgit, topgit
	S: Status, one of the following:
	   Supported:	Someone is actually paid to look after this.
	   Maintained:	Someone actually looks after it.
	   Orphan:	No current maintainer [but maybe you could take the
			role as you write your new code].
	F: Files and directories with wildcard patterns.
	   A trailing slash includes all files and subdirectory files.
	   F:	drivers/net/	all files in and below drivers/net
	   F:	drivers/net/*	all files in drivers/net, but not below
	   F:	*/net/*		all files in "any top level directory"/net
	   One pattern per line.  Multiple F: lines acceptable.
	N: Files and directories with regex patterns.
	   N:	[^a-z]tegra	all files whose path contains the word tegra
	   One pattern per line.  Multiple N: lines acceptable.
	   scripts/get_maintainer.pl has different behavior for files that
	   match F: pattern and matches of N: patterns.  By default,
	   get_maintainer will not look at git log history when an F: pattern
	   match occurs.  When an N: match occurs, git log history is used
	   to also notify the people that have git commit signatures.
	X: Files and directories that are NOT maintained, same rules as F:
	   Files exclusions are tested before file matches.
	   Can be useful for excluding a specific subdirectory, for instance:
	   F:	net/
	   X:	net/ipv6/
	   matches all files in and below net excluding net/ipv6/
	K: Keyword perl extended regex pattern to match content in a
	   patch or file.  For instance:
	   K: of_get_profile
	      matches patches or files that contain "of_get_profile"
	   K: \b(printk|pr_(info|err))\b
	      matches patches or files that contain one or more of the words
	      printk, pr_info or pr_err
	   One regex pattern per line.  Multiple K: lines acceptable.

Note: For the hard of thinking, this list is meant to remain in alphabetical
order. If you could add yourselves to it in alphabetical order that would be
so much easier [Ed]

Maintainers List (try to look for most precise areas first)

		-----------------------------------
ANDROID AB
M:	Igor Opaniuk <igor.opaniuk@gmail.com>
R:	Sam Protsenko <joe.skb7@gmail.com>
S:	Maintained
F:	cmd/ab_select.c
F:	common/android_ab.c
F:	doc/android/ab.rst
F:	include/android_ab.h
F:	test/py/tests/test_android/test_ab.py

ANDROID AVB
M:	Igor Opaniuk <igor.opaniuk@gmail.com>
S:	Maintained
F:	cmd/avb.c
F:	common/avb_verify.c
F:	doc/android/avb2.rst
F:	include/avb_verify.h
F:	lib/libavb/
F:	test/py/tests/test_android/test_avb.py

ARC
M:	Alexey Brodkin <alexey.brodkin@synopsys.com>
M:	Eugeniy Paltsev <Eugeniy.Paltsev@synopsys.com>
S:	Maintained
L:	uboot-snps-arc@synopsys.com
T:	git https://source.denx.de/u-boot/custodians/u-boot-arc.git
F:	arch/arc/
F:	board/synopsys/

ARC HSDK CGU CLOCK
M:	Eugeniy Paltsev <Eugeniy.Paltsev@synopsys.com>
S:	Maintained
L:	uboot-snps-arc@synopsys.com
F:	drivers/clk/clk-hsdk-cgu.c
F:	include/dt-bindings/clock/snps,hsdk-cgu.h
F:	doc/device-tree-bindings/clock/snps,hsdk-cgu.txt

ARC HSDK CREG GPIO
M:	Eugeniy Paltsev <Eugeniy.Paltsev@synopsys.com>
S:	Maintained
L:	uboot-snps-arc@synopsys.com
F:	doc/device-tree-bindings/gpio/snps,creg-gpio.txt
F:	drivers/gpio/hsdk-creg-gpio.c

ARC HSDK RESET
M:	Eugeniy Paltsev <Eugeniy.Paltsev@synopsys.com>
S:	Maintained
L:	uboot-snps-arc@synopsys.com
F:	include/dt-bindings/reset/snps,hsdk-reset.h
F:	drivers/reset/reset-hsdk.c

ARC SYNOPSYS DW MMC EXTENSIONS
M:	Eugeniy Paltsev <Eugeniy.Paltsev@synopsys.com>
S:	Maintained
L:	uboot-snps-arc@synopsys.com
F:	doc/device-tree-bindings/mmc/snps,dw-mmc.txt
F:	drivers/mmc/snps_dw_mmc.c

APPLE M1 SOC SUPPORT
M:	Mark Kettenis <kettenis@openbsd.org>
S:	Maintained
F:	arch/arm/include/asm/arch-m1/
F:	arch/arm/mach-apple/
F:	configs/apple_m1_defconfig
F:	drivers/iommu/apple_dart.c
F:	drivers/pinctrl/pinctrl-apple.c
F:	include/configs/apple.h

ARM
M:	Tom Rini <trini@konsulko.com>
S:	Maintained
T:	git https://source.denx.de/u-boot/custodians/u-boot-arm.git
F:	arch/arm/
F:	cmd/arm/

ARM ALTERA SOCFPGA
M:	Marek Vasut <marex@denx.de>
M:	Simon Goldschmidt <simon.k.r.goldschmidt@gmail.com>
M:	Tien Fong Chee <tien.fong.chee@intel.com>
S:	Maintained
T:	git https://source.denx.de/u-boot/custodians/u-boot-socfpga.git
F:	arch/arm/mach-socfpga/
F:	drivers/sysreset/sysreset_socfpga*

ARM AMLOGIC SOC SUPPORT
M:	Neil Armstrong <narmstrong@baylibre.com>
S:	Maintained
L:	u-boot-amlogic@groups.io
T:	git https://source.denx.de/u-boot/custodians/u-boot-amlogic.git
F:	arch/arm/mach-meson/
F:	arch/arm/include/asm/arch-meson/
F:	drivers/clk/meson/
F:	drivers/serial/serial_meson.c
F:	drivers/reset/reset-meson.c
F:	drivers/i2c/meson_i2c.c
F:	drivers/net/phy/meson-gxl.c
F:	drivers/adc/meson-saradc.c
F:	drivers/phy/meson*
F:	drivers/mmc/meson_gx_mmc.c
F:	drivers/spi/meson_spifc.c
F:	drivers/pinctrl/meson/
F:	drivers/power/domain/meson-gx-pwrc-vpu.c
F:	drivers/video/meson/
F:	include/configs/meson64.h
F:	include/configs/meson64_android.h
F:	doc/board/amlogic/
N:	meson

ARM ASPEED
M:	Ryan Chen <ryan_chen@aspeedtech.com>
M:	Chia-Wei Wang <chiawei_wang@aspeedtech.com>
R:	Aspeed BMC SW team <BMC-SW@aspeedtech.com>
S:	Maintained
F:	arch/arm/mach-aspeed/
F:	arch/arm/include/asm/arch-aspeed/
F:	board/aspeed/
F:	drivers/clk/aspeed/
F:	drivers/pinctrl/aspeed/
N:	aspeed

ARM BROADCOM BCM283X / BCM27XX
M:	Matthias Brugger <mbrugger@suse.com>
S:	Maintained
F:	arch/arm/dts/bcm283*
F:	arch/arm/mach-bcm283x/
F:	board/raspberrypi/
F:	drivers/gpio/bcm2835_gpio.c
F:	drivers/mmc/bcm2835_sdhci.c
F:	drivers/mmc/bcm2835_sdhost.c
F:	drivers/serial/serial_bcm283x_mu.c
F:	drivers/serial/serial_bcm283x_pl011.c
F:	drivers/video/bcm2835.c
F:	include/dm/platform_data/serial_bcm283x_mu.h
F:	include/dt-bindings/pinctrl/bcm2835.h
F:	drivers/pinctrl/broadcom/
F:	configs/rpi_*
T:	git https://source.denx.de/u-boot/custodians/u-boot-arm.git

ARM BROADCOM BCMSTB
M:	Thomas Fitzsimmons <fitzsim@fitzsim.org>
S:	Maintained
F:	arch/arm/mach-bcmstb/
F:	board/broadcom/bcmstb/
F:	configs/bcm7*_defconfig
F:	doc/README.bcm7xxx
F:	drivers/mmc/bcmstb_sdhci.c
F:	drivers/spi/bcmstb_spi.c

ARM CORTINA ACCESS CAxxxx
M:	Alex Nemirovsky <alex.nemirovsky@cortina-access.com>
S:	Supported
F:	board/cortina/common/
F:	drivers/gpio/cortina_gpio.c
F:	drivers/watchdog/cortina_wdt.c
F:	drivers/serial/serial_cortina.c
F:	drivers/led/led_cortina.c
F:	drivers/mmc/ca_dw_mmc.c
F:	drivers/spi/ca_sflash.c
F:	drivers/i2c/i2c-cortina.c
F:	drivers/i2c/i2c-cortina.h
F:	drivers/mtd/nand/raw/cortina_nand.c
F:	drivers/mtd/nand/raw/cortina_nand.h
F:	drivers/net/cortina_ni.c
F:	drivers/net/cortina_ni.h
F:	drivers/net/phy/ca_phy.c
F:	configs/cortina_presidio-asic-pnand_defconfig

ARM/CZ.NIC TURRIS MOX SUPPORT
M:	Marek Behun <marek.behun@nic.cz>
S:	Maintained
F:	arch/arm/dts/armada-3720-turris-mox.dts
F:	board/CZ.NIC/
F:	configs/turris_*_defconfig
F:	include/configs/turris_*.h

ARM FREESCALE IMX
M:	Stefano Babic <sbabic@denx.de>
M:	Fabio Estevam <festevam@gmail.com>
R:	NXP i.MX U-Boot Team <uboot-imx@nxp.com>
S:	Maintained
T:	git https://source.denx.de/u-boot/custodians/u-boot-imx.git
F:	arch/arm/cpu/arm1136/mx*/
F:	arch/arm/cpu/arm926ejs/mx*/
F:	arch/arm/cpu/armv7/vf610/
F:	arch/arm/dts/*imx*
F:	arch/arm/mach-imx/
F:	arch/arm/include/asm/arch-imx/
F:	arch/arm/include/asm/arch-mx*/
F:	arch/arm/include/asm/arch-vf610/
F:	arch/arm/include/asm/mach-imx/
F:	board/freescale/*mx*/

ARM HISILICON
M:	Peter Griffin <peter.griffin@linaro.org>
M:	Manivannan Sadhasivam <manivannan.sadhasivam@linaro.org>
S:	Maintained
F:	arch/arm/cpu/armv8/hisilicon
F:	arch/arm/include/asm/arch-hi6220/
F:	arch/arm/include/asm/arch-hi3660/

ARM IPQ40XX
M:	Robert Marko <robert.marko@sartura.hr>
M:	Luka Kovacic <luka.kovacic@sartura.hr>
M:	Luka Perkov <luka.perkov@sartura.hr>
S:	Maintained
F:	arch/arm/mach-ipq40xx/
F:	include/dt-bindings/clock/qcom,ipq4019-gcc.h
F:	include/dt-bindings/reset/qcom,ipq4019-reset.h
F:	drivers/reset/reset-ipq4019.c
F:	drivers/phy/phy-qcom-ipq4019-usb.c
F:	drivers/spi/spi-qup.c
F:	drivers/net/mdio-ipq4019.c
F:	drivers/rng/msm_rng.c

ARM MARVELL KIRKWOOD ARMADA-XP ARMADA-38X ARMADA-37XX ARMADA-7K/8K
M:	Stefan Roese <sr@denx.de>
S:	Maintained
T:	git https://source.denx.de/u-boot/custodians/u-boot-marvell.git
F:	arch/arm/mach-kirkwood/
F:	arch/arm/mach-mvebu/
F:	drivers/ata/ahci_mvebu.c
F:	drivers/ddr/marvell/
F:	drivers/gpio/mvebu_gpio.c
F:	drivers/spi/kirkwood_spi.c
F:	drivers/pci/pci_mvebu.c
F:	drivers/pci/pcie_dw_mvebu.c
F:	drivers/watchdog/orion_wdt.c

ARM MARVELL PXA
M:	Marek Vasut <marex@denx.de>
S:	Maintained
T:	git https://source.denx.de/u-boot/custodians/u-boot-pxa.git
F:	arch/arm/cpu/pxa/
F:	arch/arm/include/asm/arch-pxa/

ARM MEDIATEK
M:	Ryder Lee <ryder.lee@mediatek.com>
M:	Weijie Gao <weijie.gao@mediatek.com>
M:	Chunfeng Yun <chunfeng.yun@mediatek.com>
R:	GSS_MTK_Uboot_upstream <GSS_MTK_Uboot_upstream@mediatek.com>
S:	Maintained
F:	arch/arm/mach-mediatek/
F:	arch/arm/include/asm/arch-mediatek/
F:	board/mediatek/
F:	doc/device-tree-bindings/phy/phy-mtk-*
F:	doc/device-tree-bindings/usb/mediatek,*
F:	doc/README.mediatek
F:	drivers/clk/mediatek/
F:	drivers/mmc/mtk-sd.c
F:	drivers/phy/phy-mtk-*
F:	drivers/pinctrl/mediatek/
F:	drivers/power/domain/mtk-power-domain.c
F:	drivers/ram/mediatek/
F:	drivers/spi/mtk_snfi_spi.c
F:	drivers/timer/mtk_timer.c
F:	drivers/usb/host/xhci-mtk.c
F:	drivers/usb/mtu3/
F:	drivers/watchdog/mtk_wdt.c
F:	drivers/net/mtk_eth.c
F:	drivers/reset/reset-mediatek.c
F:	tools/mtk_image.c
F:	tools/mtk_image.h
N:	mediatek

ARM MICROCHIP/ATMEL AT91
M:	Eugen Hristev <eugen.hristev@microchip.com>
S:	Maintained
T:	git https://source.denx.de/u-boot/custodians/u-boot-atmel.git
F:	arch/arm/mach-at91/
F:	board/atmel/
F:	drivers/cpu/at91_cpu.c
F:	drivers/misc/microchip_flexcom.c
F:	include/dt-bindings/mfd/atmel-flexcom.h
F:	drivers/timer/mchp-pit64b-timer.c

ARM NEXELL S5P4418
M:	Stefan Bosch <stefan_b@posteo.net>
S:	Maintained
F:	arch/arm/cpu/armv7/s5p4418/
F:	arch/arm/dts/s5p4418*
F:	arch/arm/mach-nexell/
F:	board/friendlyarm/
F:	configs/s5p4418_nanopi2_defconfig
F:	doc/README.s5p4418
F:	drivers/gpio/nx_gpio.c
F:	drivers/i2c/nx_i2c.c
F:	drivers/mmc/nexell_dw_mmc_dm.c
F:	drivers/pinctrl/nexell/
F:	drivers/video/nexell/
F:	drivers/video/nexell_display.c
F:	include/configs/s5p4418_nanopi2.h

ARM OWL
M:	Manivannan Sadhasivam <manivannan.sadhasivam@linaro.org>
S:	Maintained
F:	arch/arm/include/asm/arch-owl/
F:	arch/arm/mach-owl/
F:	doc/board/actions/
F:	drivers/clk/owl/
F:	drivers/serial/serial_owl.c
F:	include/configs/owl-common.h
F:	configs/bubblegum_96_defconfig
F:	configs/cubieboard7_defconfig

ARM RENESAS RMOBILE/R-CAR
M:	Nobuhiro Iwamatsu <iwamatsu@nigauri.org>
M:	Marek Vasut <marek.vasut+renesas@gmail.com>
S:	Maintained
T:	git https://source.denx.de/u-boot/custodians/u-boot-sh.git
F:	arch/arm/mach-rmobile/

ARM ROCKCHIP
M:	Simon Glass <sjg@chromium.org>
M:	Philipp Tomsich <philipp.tomsich@vrull.eu>
M:	Kever Yang <kever.yang@rock-chips.com>
S:	Maintained
T:	git https://source.denx.de/u-boot/custodians/u-boot-rockchip.git
F:	arch/arm/include/asm/arch-rockchip/
F:	arch/arm/mach-rockchip/
F:	board/rockchip/
F:	drivers/clk/rockchip/
F:	drivers/gpio/rk_gpio.c
F:	drivers/misc/rockchip-efuse.c
F:	drivers/mmc/rockchip_sdhci.c
F:	drivers/mmc/rockchip_dw_mmc.c
F:	drivers/pinctrl/rockchip/
F:	drivers/ram/rockchip/
F:	drivers/sysreset/sysreset_rockchip.c
F:	drivers/video/rockchip/
F:	tools/rkcommon.c
F:	tools/rkcommon.h
F:	tools/rkimage.c
F:	tools/rksd.c
F:	tools/rkspi.c

ARM SAMSUNG
M:	Minkyu Kang <mk7.kang@samsung.com>
S:	Maintained
T:	git https://source.denx.de/u-boot/custodians/u-boot-samsung.git
F:	arch/arm/mach-exynos/
F:	arch/arm/mach-s5pc1xx/
F:	arch/arm/cpu/armv7/s5p-common/

ARM SNAPDRAGON
M:	Ramon Fried <rfried.dev@gmail.com>
S:	Maintained
F:	arch/arm/mach-snapdragon/
F:	drivers/gpio/msm_gpio.c
F:	drivers/mmc/msm_sdhci.c
F:	drivers/phy/msm8916-usbh-phy.c
F:	drivers/serial/serial_msm.c
F:	drivers/serial/serial_msm_geni.c
F:	drivers/smem/msm_smem.c
F:	drivers/spmi/spmi-msm.c
F:	drivers/usb/host/ehci-msm.c

ARM STI
M:	Patrice Chotard <patrice.chotard@foss.st.com>
S:	Maintained
T:	git https://source.denx.de/u-boot/custodians/u-boot-stm.git
F:	arch/arm/mach-sti/
F:	arch/arm/include/asm/arch-sti*/
F:	drivers/phy/sti_usb_phy.c
F:	drivers/pinctrl/pinctrl-sti.c
F:	drivers/mmc/sti_sdhci.c
F:	drivers/reset/sti-reset.c
F:	drivers/serial/serial_sti_asc.c
F:	drivers/sysreset/sysreset_sti.c
F:	drivers/timer/sti-timer.c
F:	drivers/usb/host/dwc3-sti-glue.c
F:	include/dwc3-sti-glue.h
F:	include/dt-bindings/clock/stih407-clks.h
F:	include/dt-bindings/clock/stih410-clks.h
F:	include/dt-bindings/reset/stih407-resets.h

ARM STM STM32MP
M:	Patrick Delaunay <patrick.delaunay@foss.st.com>
M:	Patrice Chotard <patrice.chotard@foss.st.com>
L:	uboot-stm32@st-md-mailman.stormreply.com (moderated for non-subscribers)
T:	git https://source.denx.de/u-boot/custodians/u-boot-stm.git
S:	Maintained
F:	arch/arm/mach-stm32mp/
F:	doc/board/st/
F:	drivers/adc/stm32-adc*
F:	drivers/clk/clk_stm32mp1.c
F:	drivers/gpio/stm32_gpio.c
F:	drivers/hwspinlock/stm32_hwspinlock.c
F:	drivers/i2c/stm32f7_i2c.c
F:	drivers/mailbox/stm32-ipcc.c
F:	drivers/misc/stm32mp_fuse.c
F:	drivers/misc/stm32_rcc.c
F:	drivers/mmc/stm32_sdmmc2.c
F:	drivers/mtd/nand/raw/stm32_fmc2_nand.c
F:	drivers/phy/phy-stm32-usbphyc.c
F:	drivers/pinctrl/pinctrl_stm32.c
F:	drivers/power/pmic/stpmic1.c
F:	drivers/power/regulator/stm32-vrefbuf.c
F:	drivers/power/regulator/stpmic1.c
F:	drivers/ram/stm32mp1/
F:	drivers/remoteproc/stm32_copro.c
F:	drivers/reset/stm32-reset.c
F:	drivers/rng/stm32mp1_rng.c
F:	drivers/rtc/stm32_rtc.c
F:	drivers/serial/serial_stm32.*
F:	drivers/spi/stm32_qspi.c
F:	drivers/spi/stm32_spi.c
F:	drivers/video/stm32/stm32_ltdc.c
F:	drivers/watchdog/stm32mp_wdt.c
F:	include/dt-bindings/clock/stm32fx-clock.h
F:	include/dt-bindings/clock/stm32mp1-clks.h
F:	include/dt-bindings/clock/stm32mp1-clksrc.h
F:	include/dt-bindings/pinctrl/stm32-pinfunc.h
F:	include/dt-bindings/reset/stm32mp1-resets.h
F:	include/stm32_rcc.h
F:	tools/stm32image.c
N:	stm
N:	stm32


ARM STM STV0991
M:	Vikas Manocha <vikas.manocha@st.com>
S:	Maintained
F:	arch/arm/cpu/armv7/stv0991/
F:	arch/arm/include/asm/arch-stv0991/

ARM SUNXI
M:	Jagan Teki <jagan@amarulasolutions.com>
M:	Andre Przywara <andre.przywara@arm.com>
S:	Maintained
T:	git https://source.denx.de/u-boot/custodians/u-boot-sunxi.git
F:	arch/arm/cpu/armv7/sunxi/
F:	arch/arm/include/asm/arch-sunxi/
F:	arch/arm/mach-sunxi/
F:	board/sunxi/
F:	drivers/clk/sunxi/
F:	drivers/phy/allwinner/
F:	drivers/video/sunxi/

ARM TEGRA
M:	Tom Warren <twarren@nvidia.com>
S:	Maintained
T:	git https://source.denx.de/u-boot/custodians/u-boot-tegra.git
F:	arch/arm/mach-tegra/
F:	arch/arm/include/asm/arch-tegra*/

ARM TI
M:	Tom Rini <trini@konsulko.com>
S:	Maintained
T:	git https://source.denx.de/u-boot/custodians/u-boot-ti.git
F:	arch/arm/mach-davinci/
F:	arch/arm/mach-k3/
F:	arch/arm/mach-keystone/
F:	arch/arm/mach-omap2/
F:	arch/arm/include/asm/arch-omap*/
F:	arch/arm/include/asm/ti-common/
F:	board/ti/
F:	drivers/dma/ti*
F:	drivers/firmware/ti_sci.*
F:	drivers/gpio/omap_gpio.c
F:	drivers/memory/ti-aemif.c
F:	drivers/misc/k3_avs.c
F:	drivers/mailbox/k3-sec-procy.c
F:	drivers/pci/pcie_dw_ti.c
F:	drivers/phy/keystone-usb-phy.c
F:	drivers/phy/omap-usb2-phy.c
F:	drivers/phy/phy-ti-am654.c
F:	drivers/phy/ti-pipe3-phy.c
F:	drivers/ram/k3*
F:	drivers/remoteproc/k3_system_controller.c
F:	drivers/remoteproc/pruc_rpoc.c
F:	drivers/remoteproc/ti*
F:	drivers/reset/reset-ti-sci.c
F:	drivers/rtc/davinci.c
F:	drivers/serial/serial_omap.c
F:	drivers/soc/ti/
F:	drivers/sysreset/sysreset-ti-sci.c
F:	drivers/thermal/ti-bandgap.c
F:	drivers/timer/omap-timer.c
F:	drivers/watchdog/omap_wdt.c
F:	include/linux/pruss_driver.h
F:	include/linux/soc/ti/

ARM U8500
M:	Stephan Gerhold <stephan@gerhold.net>
R:	Linus Walleij <linus.walleij@linaro.org>
S:	Maintained
F:	arch/arm/dts/ste-*
F:	arch/arm/mach-u8500/
F:	drivers/gpio/nmk_gpio.c
F:	drivers/phy/phy-ab8500-usb.c
F:	drivers/power/pmic/ab8500.c
F:	drivers/timer/nomadik-mtu-timer.c
F:	drivers/usb/musb-new/ux500.c
F:	drivers/video/mcde_simple.c

ARM UNIPHIER
S:	Orphan (Since 2020-09)
F:	arch/arm/mach-uniphier/
F:	configs/uniphier_*_defconfig
N:	uniphier

ARM VERSAL
M:	Michal Simek <michal.simek@xilinx.com>
S:	Maintained
T:	git https://source.denx.de/u-boot/custodians/u-boot-microblaze.git
F:	arch/arm/mach-versal/
F:	drivers/net/xilinx_axi_mrmac.*
F:	drivers/soc/soc_xilinx_versal.c
F:	drivers/watchdog/xilinx_wwdt.c
N:	(?<!uni)versal

ARM VERSATILE EXPRESS DRIVERS
M:	Liviu Dudau <liviu.dudau@foss.arm.com>
S:	Maintained
T:	git git://github.com/ARM-software/u-boot.git
F:	drivers/misc/vexpress_config.c
N:	vexpress

ARM ZYNQ
M:	Michal Simek <monstr@monstr.eu>
S:	Maintained
T:	git https://source.denx.de/u-boot/custodians/u-boot-microblaze.git
F:	arch/arm/mach-zynq/
F:	doc/board/xilinx/
F:	doc/device-tree-bindings/video/syncoam,seps525.txt
F:	drivers/clk/clk_zynq.c
F:	drivers/fpga/zynqpl.c
F:	drivers/gpio/zynq_gpio.c
F:	drivers/i2c/i2c-cdns.c
F:	drivers/i2c/muxes/pca954x.c
F:	drivers/i2c/zynq_i2c.c
F:	drivers/mmc/zynq_sdhci.c
F:	drivers/mtd/nand/raw/zynq_nand.c
F:	drivers/net/phy/xilinx_phy.c
F:	drivers/net/zynq_gem.c
F:	drivers/serial/serial_zynq.c
F:	drivers/spi/zynq_qspi.c
F:	drivers/spi/zynq_spi.c
F:	drivers/usb/host/ehci-zynq.c
F:	drivers/watchdog/cdns_wdt.c
F:	include/zynqpl.h
F:	tools/zynqimage.c
N:	zynq

ARM ZYNQMP
M:	Michal Simek <michal.simek@xilinx.com>
S:	Maintained
T:	git https://source.denx.de/u-boot/custodians/u-boot-microblaze.git
F:	arch/arm/mach-zynqmp/
F:	drivers/clk/clk_zynqmp.c
F:	driver/firmware/firmware-zynqmp.c
F:	drivers/fpga/zynqpl.c
F:	drivers/gpio/zynq_gpio.c
F:	drivers/i2c/i2c-cdns.c
F:	drivers/i2c/muxes/pca954x.c
F:	drivers/i2c/zynq_i2c.c
F:	drivers/mailbox/zynqmp-ipi.c
F:	drivers/mmc/zynq_sdhci.c
F:	drivers/mtd/nand/raw/zynq_nand.c
F:	drivers/net/phy/xilinx_phy.c
F:	drivers/net/zynq_gem.c
F:	drivers/serial/serial_zynq.c
F:	drivers/reset/reset-zynqmp.c
F:	drivers/rtc/zynqmp_rtc.c
F:	drivers/soc/soc_xilinx_zynqmp.c
F:	drivers/spi/zynq_qspi.c
F:	drivers/spi/zynq_spi.c
F:	drivers/timer/cadence-ttc.c
F:	drivers/usb/host/ehci-zynq.c
F:	drivers/video/seps525.c
F:	drivers/watchdog/cdns_wdt.c
F:	include/zynqmppl.h
F:	include/zynqmp_firmware.h
F:	tools/zynqmp*
N:	ultra96
N:	zynqmp

ARM ZYNQMP R5
M:	Michal Simek <michal.simek@xilinx.com>
S:	Maintained
T:	git https://source.denx.de/u-boot/custodians/u-boot-microblaze.git
F:	arch/arm/mach-zynqmp-r5/

ARM PHYTIUM
M:	liuhao <liuhao@phytium.com.cn>
M:	shuyiqi <shuyiqi@phytium.com.cn>
S:	Maintained
F:	drivers/pci/pcie_phytium.c
F:	arch/arm/dts/phytium-durian.dts

BINMAN
M:	Simon Glass <sjg@chromium.org>
S:	Maintained
F:	tools/binman/

BTRFS
M:	Marek Behun <marek.behun@nic.cz>
R:	Qu Wenruo <wqu@suse.com>
L:	linux-btrfs@vger.kernel.org
S:	Maintained
F:	cmd/btrfs.c
F:	fs/btrfs/
F:	include/btrfs.h

BUILDMAN
M:	Simon Glass <sjg@chromium.org>
S:	Maintained
F:	tools/buildman/

CFI FLASH
M:	Stefan Roese <sr@denx.de>
S:	Maintained
T:	git https://source.denx.de/u-boot/custodians/u-boot-cfi-flash.git
F:	drivers/mtd/cfi_flash.c
F:	drivers/mtd/jedec_flash.c

CLOCK
M:	Lukasz Majewski <lukma@denx.de>
M:	Sean Anderson <seanga2@gmail.com>
S:	Maintained
T:	git https://source.denx.de/u-boot/custodians/u-boot-clk.git
F:	drivers/clk/
F:	drivers/clk/imx/

COLDFIRE
M:	Huan Wang <alison.wang@nxp.com>
M:	Angelo Dureghello <angelo@sysam.it>
S:	Maintained
T:	git https://source.denx.de/u-boot/custodians/u-boot-coldfire.git
F:	arch/m68k/
F:	doc/arch/m68k.rst

DFU
M:	Lukasz Majewski <lukma@denx.de>
S:	Maintained
T:	git https://source.denx.de/u-boot/custodians/u-boot-dfu.git
F:	cmd/dfu.c
F:	cmd/usb_*.c
F:	common/dfu.c
F:	common/update.c
F:	common/usb_storage.c
F:	doc/api/dfu.rst
F:	doc/usage/dfu.rst
F:	drivers/dfu/
F:	drivers/usb/gadget/
F:	include/dfu.h

DRIVER MODEL
M:	Simon Glass <sjg@chromium.org>
S:	Maintained
T:	git https://source.denx.de/u-boot/custodians/u-boot-dm.git
F:	doc/driver-model/
F:	drivers/core/
F:	include/dm/
F:	test/dm/

EFI APP
M:	Simon Glass <sjg@chromium.org>
M:	Heinrich Schuchardt <xypron.glpk@gmx.de>
S:	Maintained
W:	https://u-boot.readthedocs.io/en/latest/develop/uefi/u-boot_on_efi.html
F:	board/efi/efi-x86_app
F:	configs/efi-x86_app*
F:	doc/develop/uefi/u-boot_on_efi.rst
F:	lib/efi/efi_app.c
F:	scripts/build-efi.sh

EFI PAYLOAD
M:	Heinrich Schuchardt <xypron.glpk@gmx.de>
R:	Alexander Graf <agraf@csgraf.de>
S:	Maintained
T:	git https://source.denx.de/u-boot/custodians/u-boot-efi.git
F:	doc/api/efi.rst
F:	doc/develop/uefi/*
F:	doc/usage/bootefi.rst
F:	drivers/rtc/emul_rtc.c
F:	include/capitalization.h
F:	include/charset.h
F:	include/cp1250.h
F:	include/cp437.h
F:	include/efi*
F:	include/pe.h
F:	include/asm-generic/pe.h
F:	lib/charset.c
F:	lib/efi*/
F:	test/lib/efi_*
F:	test/py/tests/test_efi*
F:	test/py/tests/test_efi*/
F:	test/unicode_ut.c
F:	cmd/bootefi.c
F:	cmd/efidebug.c
F:	cmd/nvedit_efi.c
F:	tools/efivar.py
F:	tools/file2include.c
F:	tools/mkeficapsule.c

EFI VARIABLES VIA OP-TEE
M:	Ilias Apalodimas <ilias.apalodimas@linaro.org>
S:	Maintained
F:	lib/efi_loader/efi_variable_tee.c
F:	include/mm_communication.h

ENVIRONMENT
M:	Joe Hershberger <joe.hershberger@ni.com>
R:	Wolfgang Denk <wd@denx.de>
S:	Maintained
F:	env/
F:	include/env*
F:	test/env/
F:	tools/env*
F:	tools/mkenvimage.c

<<<<<<< HEAD
ENVIRONMENT AS TEXT
M:	Simon Glass <sjg@chromium.org>
R:	Wolfgang Denk <wd@denx.de>
S:	Maintained
F:	doc/usage/environment.rst
F:	scripts/env2string.awk
=======
FASTBOOT
S:	Orphaned
F:	cmd/fastboot.c
F:	doc/android/fastboot*.rst
F:	include/fastboot.h
F:	include/fastboot-internal.h
F:	include/net/fastboot.h
F:	drivers/fastboot/
F:	drivers/usb/gadget/f_fastboot.c
F:	net/fastboot.c
F:	test/dm/fastboot.c
>>>>>>> ade37460

FPGA
M:	Michal Simek <michal.simek@xilinx.com>
S:	Maintained
T:	git https://source.denx.de/u-boot/custodians/u-boot-microblaze.git
F:	drivers/fpga/
F:	cmd/fpga.c
F:	include/fpga.h

FLATTENED DEVICE TREE
M:	Simon Glass <sjg@chromium.org>
S:	Maintained
T:	git https://source.denx.de/u-boot/custodians/u-boot-fdt.git
F:	lib/fdtdec*
F:	lib/libfdt/
F:	include/fdt*
F:	include/linux/libfdt*
F:	cmd/fdt.c
F:	common/fdt_support.c
F:	scripts/dtc-version.sh

FREEBSD
M:	Rafal Jaworowski <raj@semihalf.com>
S:	Maintained
T:	git https://source.denx.de/u-boot/custodians/u-boot-freebsd.git

FREESCALE QORIQ
M:	Priyanka Jain <priyanka.jain@nxp.com>
S:	Maintained
T:	git https://source.denx.de/u-boot/custodians/u-boot-fsl-qoriq.git
F:	drivers/watchdog/sp805_wdt.c
F:	drivers/watchdog/sbsa_gwdt.c

I2C
M:	Heiko Schocher <hs@denx.de>
S:	Maintained
T:	git https://source.denx.de/u-boot/custodians/u-boot-i2c.git
F:	drivers/i2c/

KWBIMAGE / KWBOOT TOOLS
M:	Pali Rohár <pali@kernel.org>
M:	Marek Behún <marek.behun@nic.cz>
M:	Stefan Roese <sr@denx.de>
S:	Maintained
T:	git https://source.denx.de/u-boot/custodians/u-boot-marvell.git
F:	doc/README.kwbimage
F:	doc/kwboot.1
F:	tools/kwb*

LOGGING
M:	Simon Glass <sjg@chromium.org>
S:	Maintained
T:	git https://source.denx.de/u-boot/u-boot.git
F:	common/log*
F:	cmd/log.c
F:	doc/develop/logging.rst
F:	include/log.h
F:	lib/getopt.c
F:	test/log/
F:	test/py/tests/test_log.py

MALI DISPLAY PROCESSORS
M:	Liviu Dudau <liviu.dudau@foss.arm.com>
S:	Supported
T:	git git://github.com/ARM-software/u-boot.git
F:	drivers/video/mali_dp.c
F:	drivers/i2c/i2c-versatile.c

MICROBLAZE
M:	Michal Simek <monstr@monstr.eu>
S:	Maintained
T:	git https://source.denx.de/u-boot/custodians/u-boot-microblaze.git
F:	arch/microblaze/
F:	cmd/mfsl.c
F:	drivers/gpio/xilinx_gpio.c
F:	drivers/net/xilinx_axi_emac.c
F:	drivers/net/xilinx_emaclite.c
F:	drivers/serial/serial_xuartlite.c
F:	drivers/spi/xilinx_spi.c
F:	drivers/sysreset/sysreset_gpio.c
F:	drivers/watchdog/xilinx_tb_wdt.c
N:	xilinx

MIPS
M:	Daniel Schwierzeck <daniel.schwierzeck@gmail.com>
S:	Maintained
T:	git https://source.denx.de/u-boot/custodians/u-boot-mips.git
F:	arch/mips/

MIPS CORTINA ACCESS CAxxxx
M:	Alex Nemirovsky <alex.nemirovsky@cortina-access.com>
S:	Supported
F:	board/cortina/common/
F:	drivers/gpio/cortina_gpio.c
F:	drivers/watchdog/cortina_wdt.c
F:	drivers/serial/serial_cortina.c
F:	drivers/led/led_cortina.c
F:	drivers/mmc/ca_dw_mmc.c
F:	drivers/spi/ca_sflash.c
F:	drivers/i2c/i2c-cortina.c
F:	drivers/i2c/i2c-cortina.h
F:	drivers/net/cortina_ni.c
F:	drivers/net/cortina_ni.h
F:	drivers/net/phy/ca_phy.c

MIPS MEDIATEK
M:	Weijie Gao <weijie.gao@mediatek.com>
R:	GSS_MTK_Uboot_upstream <GSS_MTK_Uboot_upstream@mediatek.com>
S:	Maintained
F:	arch/mips/mach-mtmips/
F:	arch/mips/dts/mt7620.dtsi
F:	arch/mips/dts/mt7620-u-boot.dtsi
F:	include/configs/mt7620.h
F:	include/dt-bindings/clock/mt7620-clk.h
F:	include/dt-bindings/clock/mt7628-clk.h
F:	include/dt-bindings/reset/mt7620-reset.h
F:	include/dt-bindings/reset/mt7628-reset.h
F:	drivers/clk/mtmips/
F:	drivers/pinctrl/mtmips/
F:	drivers/gpio/mt7620_gpio.c
F:	drivers/net/mt7620-eth.c
F:	drivers/phy/mt7620-usb-phy.c
F:	drivers/reset/reset-mtmips.c
F:	drivers/serial/serial_mt7620.c
F:	drivers/spi/mt7620_spi.c
F:	drivers/sysreset/sysreset_resetctl.c
F:	drivers/watchdog/mt7620_wdt.c

MIPS MSCC
M:	Gregory CLEMENT <gregory.clement@bootlin.com>
M:	Lars Povlsen <lars.povlsen@microchip.com>
M:	Horatiu Vultur <horatiu.vultur@microchip.com>
S:	Maintained
F:	arch/mips/mach-mscc/
F:	arch/mips/dts/luton*
F:	arch/mips/dts/mscc*
F:	arch/mips/dts/ocelot*
F:	arch/mips/dts/jr2*
F:	arch/mips/dts/serval*
F:	board/mscc/
F:	configs/mscc*
F:	drivers/gpio/mscc_sgpio.c
F:	drivers/spi/mscc_bb_spi.c
F:	include/configs/vcoreiii.h
F:	include/dt-bindings/mscc/
F:	drivers/pinctrl/mscc/
F:	drivers/net/mscc_eswitch/

MIPS JZ4780
M:	Ezequiel Garcia <ezequiel@collabora.com>
S:	Maintained
F:	arch/mips/mach-jz47xx/

MIPS Octeon
M:	Aaron Williams <awilliams@marvell.com>
S:	Maintained
F:	arch/mips/mach-octeon/
F:	arch/mips/include/asm/arch-octeon/
F:	arch/mips/dts/mrvl,cn73xx.dtsi

MMC
M:	Peng Fan <peng.fan@nxp.com>
M:	Jaehoon Chung <jh80.chung@samsung.com>
S:	Maintained
T:	git https://source.denx.de/u-boot/custodians/u-boot-mmc.git
F:	drivers/mmc/

NAND FLASH
#M:	Scott Wood <oss@buserror.net>
S:	Orphaned (Since 2018-07)
T:	git https://source.denx.de/u-boot/custodians/u-boot-nand-flash.git
F:	drivers/mtd/nand/raw/

NDS32
M:	Rick Chen <rick@andestech.com>
S:	Maintained
T:	git https://source.denx.de/u-boot/custodians/u-boot-nds32.git
F:	arch/nds32/

NETWORK
M:	Joe Hershberger <joe.hershberger@ni.com>
M:	Ramon Fried <rfried.dev@gmail.com>
S:	Maintained
T:	git https://source.denx.de/u-boot/custodians/u-boot-net.git
F:	drivers/net/
F:	include/net.h
F:	net/

NIOS
M:	Thomas Chou <thomas@wytron.com.tw>
S:	Maintained
T:	git https://source.denx.de/u-boot/custodians/u-boot-nios.git
F:	arch/nios2/

NVMe
M:	Bin Meng <bmeng.cn@gmail.com>
S:	Maintained
F:	drivers/nvme/
F:	cmd/nvme.c
F:	include/nvme.h
F:	doc/develop/driver-model/nvme.rst

NXP C45 TJA11XX PHY DRIVER
M:	Radu Pirea <radu-nicolae.pirea@oss.nxp.com>
S:	Maintained
F:	drivers/net/phy/nxp-c45-tja11xx.c

ONENAND
#M:	Lukasz Majewski <l.majewski@majess.pl>
S:	Orphaned (Since 2017-01)
T:	git https://source.denx.de/u-boot/custodians/u-boot-onenand.git
F:	drivers/mtd/onenand/

OUT4-IMX6ULL-NANO BOARD
M:	Oleh Kravchenko <oleg@kaa.org.ua>
S:	Maintained
T:	git https://github.com/Oleh-Kravchenko/u-boot-out4.git
F:	arch/arm/dts/ev-imx280-nano-x-mb.dts
F:	arch/arm/dts/o4-imx-nano.dts
F:	arch/arm/dts/o4-imx6ull-nano.dtsi
F:	board/out4
F:	configs/ev-imx280-nano-x-mb_defconfig
F:	configs/o4-imx6ull-nano_defconfig
F:	include/configs/o4-imx6ull-nano.h

PATMAN
M:	Simon Glass <sjg@chromium.org>
S:	Maintained
F:	tools/patman/

PCI Endpoint
M:	Ramon Fried <rfried.dev@gmail.com>
S:	Maintained
F:	drivers/pci_endpoint/
F:  include/pci_ep.h

PCI MPC85xx
M:	Heiko Schocher <hs@denx.de>
S:	Maintained
F:	drivers/pci/pci_mpc85xx.c

POWER
M:	Jaehoon Chung <jh80.chung@samsung.com>
S:	Maintained
T:	git https://source.denx.de/u-boot/custodians/u-boot-pmic.git
F:	drivers/power/

POWERPC
M:	Wolfgang Denk <wd@denx.de>
S:	Maintained
F:	arch/powerpc/

POWERPC MPC8XX
M:	Christophe Leroy <christophe.leroy@csgroup.eu>
S:	Maintained
T:	git https://source.denx.de/u-boot/custodians/u-boot-mpc8xx.git
F:	arch/powerpc/cpu/mpc8xx/

POWERPC MPC83XX
M:	Mario Six <mario.six@gdsys.cc>
S:	Maintained
T:	git https://source.denx.de/u-boot/custodians/u-boot-mpc83xx.git
F:	drivers/ram/mpc83xx_sdram.c
F:	include/dt-bindings/memory/mpc83xx-sdram.h
F:	drivers/sysreset/sysreset_mpc83xx.c
F:	drivers/sysreset/sysreset_mpc83xx.h
F:	drivers/clk/mpc83xx_clk.c
F:	drivers/clk/mpc83xx_clk.h
F:	include/dt-bindings/clk/mpc83xx-clk.h
F:	drivers/timer/mpc83xx_timer.c
F:	drivers/cpu/mpc83xx_cpu.c
F:	drivers/cpu/mpc83xx_cpu.h
F:	drivers/misc/mpc83xx_serdes.c
F:	arch/powerpc/cpu/mpc83xx/
F:	arch/powerpc/include/asm/arch-mpc83xx/

POWERPC MPC85XX
M:	Priyanka Jain <priyanka.jain@nxp.com>
S:	Maintained
T:	git https://source.denx.de/u-boot/custodians/u-boot-mpc85xx.git
F:	arch/powerpc/cpu/mpc85xx/

RISC-V
M:	Rick Chen <rick@andestech.com>
M:	Leo <ycliang@andestech.com>
S:	Maintained
T:	git https://source.denx.de/u-boot/custodians/u-boot-riscv.git
F:	arch/riscv/
F:	cmd/riscv/
F:	doc/usage/sbi.rst
F:	drivers/sysreset/sysreset_sbi.c
F:	drivers/timer/andes_plmt_timer.c
F:	drivers/timer/sifive_clint_timer.c
F:	tools/prelink-riscv.c

RISC-V KENDRYTE
M:	Sean Anderson <seanga2@gmail.com>
S:	Maintained
F:	doc/device-tree-bindings/mfd/kendryte,k210-sysctl.txt
F:	doc/device-tree-bindings/pinctrl/kendryte,k210-fpioa.txt
F:	drivers/clk/clk_kendryte.c
F:	drivers/pinctrl/pinctrl-kendryte.c
F:	include/kendryte/

RNG
M:	Sughosh Ganu <sughosh.ganu@linaro.org>
R:	Heinrich Schuchardt <xypron.glpk@gmx.de>
S:	Maintained
F:	cmd/rng.c
F:	doc/api/rng.rst
F:	drivers/rng/
F:	drivers/virtio/virtio_rng.c
F:	include/rng.h

ROCKUSB
M:	Eddie Cai <eddie.cai.linux@gmail.com>
S:	Maintained
F:	drivers/usb/gadget/f_rockusb.c
F:	cmd/rockusb.c
F:	doc/README.rockusb

SANDBOX
M:	Simon Glass <sjg@chromium.org>
S:	Maintained
F:	arch/sandbox/
F:	doc/arch/sandbox.rst
F:	include/dt-bindings/*/sandbox*.h

SETEXPR
M:	Roland Gaudig <roland.gaudig@weidmueller.com>
S:	Maintained
F:	cmd/printf.c
F:	doc/usage/setexpr.rst

SH
M:	Marek Vasut <marek.vasut+renesas@gmail.com>
M:	Nobuhiro Iwamatsu <iwamatsu@nigauri.org>
S:	Maintained
T:	git https://source.denx.de/u-boot/custodians/u-boot-sh.git
F:	arch/sh/

SPI
M:	Jagan Teki <jagan@amarulasolutions.com>
S:	Maintained
T:	git https://source.denx.de/u-boot/custodians/u-boot-spi.git
F:	drivers/spi/
F:	include/spi*

SPI-NOR
M:	Jagan Teki <jagan@amarulasolutions.com>
M:	Vignesh R <vigneshr@ti.com>
S:	Maintained
F:	drivers/mtd/spi/
F:	include/spi_flash.h
F:	include/linux/mtd/cfi.h
F:	include/linux/mtd/spi-nor.h

SPMI
M:	Mateusz Kulikowski <mateusz.kulikowski@gmail.com>
S:	Maintained
F:	drivers/spmi/
F:	include/spmi/

SQUASHFS
M:	Joao Marcos Costa <joaomarcos.costa@bootlin.com>
R:	Thomas Petazzoni <thomas.petazzoni@bootlin.com>
R:	Miquel Raynal <miquel.raynal@bootlin.com>
S:	Maintained
F:	fs/squashfs/
F:	include/sqfs.h
F:	cmd/sqfs.c
F:	test/py/tests/test_fs/test_squashfs/

STACKPROTECTOR
M:	Joel Peshkin <joel.peshkin@broadcom.com>
S:	Maintained
F:	common/stackprot.c
F:	cmd/stackprot_test.c
F:	test/py/tests/test_stackprotector.py

TARGET_BCMNS3
M:	Bharat Gooty <bharat.gooty@broadcom.com>
M:	Rayagonda Kokatanur <rayagonda.kokatanur@broadcom.com>
S:	Maintained
F:	board/broadcom/bcmns3/
F:	doc/README.bcmns3
F:	configs/bcm_ns3_defconfig
F:	include/configs/bcm_ns3.h
F:	include/dt-bindings/memory/bcm-ns3-mc.h
F:	arch/arm/Kconfig
F:	arch/arm/dts/ns3-board.dts
F:	arch/arm/dts/ns3.dtsi
F:	arch/arm/cpu/armv8/bcmns3
F:	arch/arm/include/asm/arch-bcmns3/
F:	cmd/broadcom/Makefile
F:	cmd/broadcom/chimp_boot.c
F:	cmd/broadcom/nitro_image_load.c
F:	cmd/broadcom/chimp_handshake.c

TDA19988 HDMI ENCODER
M:	Liviu Dudau <liviu.dudau@foss.arm.com>
S:	Maintained
F:	drivers/video/tda19988.c

TI SYSTEM SECURITY
M:	Andrew F. Davis <afd@ti.com>
S:	Supported
F:	arch/arm/mach-omap2/omap5/sec_entry_cpu1.S
F:	arch/arm/mach-omap2/sec-common.c
F:	arch/arm/mach-omap2/config_secure.mk
F:	arch/arm/mach-k3/security.c
F:	arch/arm/mach-k3/config_secure.mk
F:	configs/am335x_hs_evm_defconfig
F:	configs/am335x_hs_evm_uart_defconfig
F:	configs/am43xx_hs_evm_defconfig
F:	configs/am57xx_hs_evm_defconfig
F:	configs/am57xx_hs_evm_usb_defconfig
F:	configs/dra7xx_hs_evm_defconfig
F:	configs/dra7xx_hs_evm_usb_defconfig
F:	configs/k2hk_hs_evm_defconfig
F:	configs/k2e_hs_evm_defconfig
F:	configs/k2g_hs_evm_defconfig
F:	configs/k2l_hs_evm_defconfig
F:	configs/am65x_hs_evm_r5_defconfig
F:	configs/am65x_hs_evm_a53_defconfig
F:	configs/j721e_hs_evm_r5_defconfig
F:	configs/j721e_hs_evm_a72_defconfig

TPM DRIVERS
M:	Ilias Apalodimas <ilias.apalodimas@linaro.org>
S:	Maintained
F:	drivers/tpm/

TQ GROUP
#M:	Martin Krause <martin.krause@tq-systems.de>
S:	Orphaned (Since 2016-02)
T:	git git://git.denx.de/u-boot-tq-group.git

TEE
M:	Jens Wiklander <jens.wiklander@linaro.org>
S:	Maintained
F:	drivers/tee/
F:	include/tee.h
F:	include/tee/

TEE-lib
M:	Bryan O'Donoghue <bryan.odonoghue@linaro.org>
S:	Maintained
F:	lib/optee

UBI
M:	Kyungmin Park <kmpark@infradead.org>
M:	Heiko Schocher <hs@denx.de>
S:	Maintained
T:	git https://source.denx.de/u-boot/custodians/u-boot-ubi.git
F:	drivers/mtd/ubi/

UFS
M:	Faiz Abbas <faiz_abbas@ti.com>
S:	Maintained
F:	drivers/ufs/

USB
M:	Marek Vasut <marex@denx.de>
S:	Maintained
T:	git https://source.denx.de/u-boot/custodians/u-boot-usb.git
F:	drivers/usb/
F:	common/usb.c
F:	common/usb_kbd.c
F:	include/usb.h

USB xHCI
M:	Bin Meng <bmeng.cn@gmail.com>
S:	Maintained
T:	git https://source.denx.de/u-boot/custodians/u-boot-usb.git topic-xhci
F:	drivers/usb/host/xhci*
F:	include/usb/xhci.h

VIDEO
M:	Anatolij Gustschin <agust@denx.de>
S:	Maintained
T:	git https://source.denx.de/u-boot/custodians/u-boot-video.git
F:	drivers/video/
F:	common/lcd*.c
F:	include/lcd*.h
F:	include/video*.h

VirtIO
M:	Bin Meng <bmeng.cn@gmail.com>
S:	Maintained
F:	drivers/virtio/
F:	cmd/virtio.c
F:	include/config/virtio/
F:	include/config/virtio.h
F:	include/config/cmd/virtio.h
F:	include/virtio*.h
F:	test/dm/virtio.c
F:	doc/develop/driver-model/virtio.rst

X86
M:	Simon Glass <sjg@chromium.org>
M:	Bin Meng <bmeng.cn@gmail.com>
S:	Maintained
T:	git https://source.denx.de/u-boot/custodians/u-boot-x86.git
F:	arch/x86/
F:	cmd/x86/

XEN
M:	Anastasiia Lukianenko <anastasiia_lukianenko@epam.com>
M:	Oleksandr Andrushchenko <oleksandr_andrushchenko@epam.com>
S:	Maintained
F:	arch/arm/cpu/armv8/xen/
F:	arch/arm/include/asm/xen.h
F:	arch/arm/include/asm/xen/
F:	cmd/pvblock.c
F:	drivers/serial/serial_xen.c
F:	drivers/xen/
F:	include/pvblock.h
F:	include/xen/
F:	include/xen.h
F:	lib/sscanf.c
F:	test/lib/sscanf.c

XTENSA
M:	Max Filippov <jcmvbkbc@gmail.com>
S:	Maintained
F:	arch/xtensa/

THE REST
M:	Tom Rini <trini@konsulko.com>
L:	u-boot@lists.denx.de
Q:	http://patchwork.ozlabs.org/project/uboot/list/
S:	Maintained
T:	git https://source.denx.de/u-boot/u-boot.git
F:	configs/tools-only_defconfig
F:	*
F:	*/<|MERGE_RESOLUTION|>--- conflicted
+++ resolved
@@ -762,14 +762,13 @@
 F:	tools/env*
 F:	tools/mkenvimage.c
 
-<<<<<<< HEAD
 ENVIRONMENT AS TEXT
 M:	Simon Glass <sjg@chromium.org>
 R:	Wolfgang Denk <wd@denx.de>
 S:	Maintained
 F:	doc/usage/environment.rst
 F:	scripts/env2string.awk
-=======
+
 FASTBOOT
 S:	Orphaned
 F:	cmd/fastboot.c
@@ -781,7 +780,6 @@
 F:	drivers/usb/gadget/f_fastboot.c
 F:	net/fastboot.c
 F:	test/dm/fastboot.c
->>>>>>> ade37460
 
 FPGA
 M:	Michal Simek <michal.simek@xilinx.com>
