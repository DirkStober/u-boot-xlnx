// SPDX-License-Identifier: GPL-2.0+
/*
 * (C) Copyright 2000, 2001
 * Rich Ireland, Enterasys Networks, rireland@enterasys.com.
 */

/*
 *  FPGA support
 */
#include <common.h>
#include <command.h>
#include <fpga.h>
#include <fs.h>
#include <malloc.h>

<<<<<<< HEAD
/* Local functions */
static int fpga_get_op(char *opstr);

/* Local defines */
enum {
	FPGA_NONE = -1,
	FPGA_INFO,
	FPGA_LOAD,
	FPGA_LOADB,
	FPGA_DUMP,
	FPGA_LOADMK,
	FPGA_LOADP,
	FPGA_LOADBP,
	FPGA_LOADFS,
	FPGA_LOADS,
};

/* ------------------------------------------------------------------------- */
/* command form:
 *   fpga <op> <device number> <data addr> <datasize>
 * where op is 'load', 'dump', or 'info'
 * If there is no device number field, the fpga environment variable is used.
 * If there is no data addr field, the fpgadata environment variable is used.
 * The info command requires no data address field.
 */
int do_fpga(cmd_tbl_t *cmdtp, int flag, int argc, char *const argv[])
=======
static long do_fpga_get_device(char *arg)
>>>>>>> 0157013f
{
	long dev = FPGA_INVALID_DEVICE;
	char *devstr = env_get("fpga");
<<<<<<< HEAD
	char *datastr = env_get("fpgadata");
	int rc = FPGA_FAIL;
	int wrong_parms = 0;
#if defined(CONFIG_FIT)
	const char *fit_uname = NULL;
	ulong fit_addr;
#endif
#if defined(CONFIG_CMD_FPGA_LOADFS)
	fpga_fs_info fpga_fsinfo;
	fpga_fsinfo.fstype = FS_TYPE_ANY;
#endif
#if defined(CONFIG_CMD_FPGA_LOAD_SECURE)
	fpga_secure_info fpga_sec_info;
	memset(&fpga_sec_info, 0, sizeof(fpga_sec_info));
#endif
=======
>>>>>>> 0157013f

	if (devstr)
		/* Should be strtol to handle -1 cases */
		dev = simple_strtol(devstr, NULL, 16);

<<<<<<< HEAD
	switch (argc) {
#if defined(CONFIG_CMD_FPGA_LOADFS)
	case 9:
		fpga_fsinfo.blocksize = (unsigned int)
					     simple_strtoul(argv[5], NULL, 16);
		fpga_fsinfo.interface = argv[6];
		fpga_fsinfo.dev_part = argv[7];
		fpga_fsinfo.filename = argv[8];
#endif
#if defined(CONFIG_CMD_FPGA_LOAD_SECURE)
	case 8:
		fpga_sec_info.userkey_addr = (u8 *)(uintptr_t)
					     simple_strtoull(argv[7], NULL, 16);
	case 7:
		fpga_sec_info.encflag = (u8)simple_strtoul(argv[6], NULL, 16);
		if (((fpga_sec_info.encflag == FPGA_ENC_USR_KEY) &&
		     !fpga_sec_info.userkey_addr) ||
		    (fpga_sec_info.encflag > FPGA_NO_ENC)) {
			op = FPGA_NONE;
			break;
		}
	case 6:
		fpga_sec_info.authflag = (u8)simple_strtoul(argv[5], NULL, 16);
		if (fpga_sec_info.authflag > FPGA_NO_AUTH) {
			op = FPGA_NONE;
			break;
		}
#endif
	case 5:		/* fpga <op> <dev> <data> <datasize> */
		data_size = simple_strtoul(argv[4], NULL, 16);
=======
	if (dev == FPGA_INVALID_DEVICE && arg)
		dev = simple_strtol(arg, NULL, 16);
>>>>>>> 0157013f

	debug("%s: device = %ld\n", __func__, dev);

	return dev;
}

static int do_fpga_check_params(long *dev, long *fpga_data, size_t *data_size,
				cmd_tbl_t *cmdtp, int argc, char *const argv[])
{
	size_t local_data_size;
	long local_fpga_data;

	debug("%s %d, %d\n", __func__, argc, cmdtp->maxargs);

	if (argc != cmdtp->maxargs) {
		debug("fpga: incorrect parameters passed\n");
		return CMD_RET_USAGE;
	}

	*dev = do_fpga_get_device(argv[0]);

	local_fpga_data = simple_strtol(argv[1], NULL, 16);
	if (!local_fpga_data) {
		debug("fpga: zero fpga_data address\n");
		return CMD_RET_USAGE;
	}
	*fpga_data = local_fpga_data;

	local_data_size = simple_strtoul(argv[2], NULL, 16);
	if (!local_data_size) {
		debug("fpga: zero size\n");
		return CMD_RET_USAGE;
	}
	*data_size = local_data_size;

<<<<<<< HEAD
	switch (op) {
	case FPGA_NONE:
	case FPGA_INFO:
		break;
#if defined(CONFIG_CMD_FPGA_LOADFS)
	case FPGA_LOADFS:
		/* Blocksize can be zero */
		if (!fpga_fsinfo.interface || !fpga_fsinfo.dev_part ||
		    !fpga_fsinfo.filename)
			wrong_parms = 1;
#endif
#if defined(CONFIG_CMD_FPGA_LOAD_SECURE)
	case FPGA_LOADS:
		if (fpga_sec_info.authflag == FPGA_NO_AUTH &&
		    fpga_sec_info.encflag == FPGA_NO_ENC) {
			wrong_parms = 1;
			break;
		}
#endif
	case FPGA_LOAD:
	case FPGA_LOADP:
	case FPGA_LOADB:
	case FPGA_LOADBP:
	case FPGA_DUMP:
		if (!fpga_data || !data_size)
			wrong_parms = 1;
		break;
#if defined(CONFIG_CMD_FPGA_LOADMK)
	case FPGA_LOADMK:
		if (!fpga_data)
			wrong_parms = 1;
		break;
#endif
=======
	return 0;
}

#if defined(CONFIG_CMD_FPGA_LOAD_SECURE)
int do_fpga_loads(cmd_tbl_t *cmdtp, int flag, int argc, char *const argv[])
{
	size_t data_size = 0;
	long fpga_data, dev;
	int ret;
	struct fpga_secure_info fpga_sec_info;

	memset(&fpga_sec_info, 0, sizeof(fpga_sec_info));

	if (argc < 5) {
		debug("fpga: incorrect parameters passed\n");
		return CMD_RET_USAGE;
>>>>>>> 0157013f
	}

	if (argc == 6)
		fpga_sec_info.userkey_addr = (u8 *)(uintptr_t)
					      simple_strtoull(argv[5],
							      NULL, 16);
	else
		/*
		 * If 6th parameter is not passed then do_fpga_check_params
		 * will get 5 instead of expected 6 which means that function
		 * return CMD_RET_USAGE. Increase number of params +1 to pass
		 * this.
		 */
		argc++;

	fpga_sec_info.encflag = (u8)simple_strtoul(argv[4], NULL, 16);
	fpga_sec_info.authflag = (u8)simple_strtoul(argv[3], NULL, 16);

	if (fpga_sec_info.authflag >= FPGA_NO_ENC_OR_NO_AUTH &&
	    fpga_sec_info.encflag >= FPGA_NO_ENC_OR_NO_AUTH) {
		debug("fpga: Use <fpga load> for NonSecure bitstream\n");
		return CMD_RET_USAGE;
	}

	if (fpga_sec_info.encflag == FPGA_ENC_USR_KEY &&
	    !fpga_sec_info.userkey_addr) {
		debug("fpga: User key not provided\n");
		return CMD_RET_USAGE;
	}

	ret = do_fpga_check_params(&dev, &fpga_data, &data_size,
				   cmdtp, argc, argv);
	if (ret)
		return ret;

	return fpga_loads(dev, (void *)fpga_data, data_size, &fpga_sec_info);
}
#endif

#if defined(CONFIG_CMD_FPGA_LOADFS)
static int do_fpga_loadfs(cmd_tbl_t *cmdtp, int flag, int argc,
			  char *const argv[])
{
	size_t data_size = 0;
	long fpga_data, dev;
	int ret;
	fpga_fs_info fpga_fsinfo;

	ret = do_fpga_check_params(&dev, &fpga_data, &data_size,
				   cmdtp, argc, argv);
	if (ret)
		return ret;

	fpga_fsinfo.fstype = FS_TYPE_ANY;
	fpga_fsinfo.blocksize = (unsigned int)simple_strtoul(argv[3], NULL, 16);
	fpga_fsinfo.interface = argv[4];
	fpga_fsinfo.dev_part = argv[5];
	fpga_fsinfo.filename = argv[6];

	return fpga_fsload(dev, (void *)fpga_data, data_size, &fpga_fsinfo);
}
#endif

static int do_fpga_info(cmd_tbl_t *cmdtp, int flag, int argc,
			char * const argv[])
{
	long dev = do_fpga_get_device(argv[0]);

	return fpga_info(dev);
}

static int do_fpga_dump(cmd_tbl_t *cmdtp, int flag, int argc,
			char * const argv[])
{
	size_t data_size = 0;
	long fpga_data, dev;
	int ret;

	ret = do_fpga_check_params(&dev, &fpga_data, &data_size,
				   cmdtp, argc, argv);
	if (ret)
		return ret;

	return fpga_dump(dev, (void *)fpga_data, data_size);
}

static int do_fpga_load(cmd_tbl_t *cmdtp, int flag, int argc,
			char * const argv[])
{
	size_t data_size = 0;
	long fpga_data, dev;
	int ret;

	ret = do_fpga_check_params(&dev, &fpga_data, &data_size,
				   cmdtp, argc, argv);
	if (ret)
		return ret;

	return fpga_load(dev, (void *)fpga_data, data_size, BIT_FULL);
}

static int do_fpga_loadb(cmd_tbl_t *cmdtp, int flag, int argc,
			 char * const argv[])
{
	size_t data_size = 0;
	long fpga_data, dev;
	int ret;

	ret = do_fpga_check_params(&dev, &fpga_data, &data_size,
				   cmdtp, argc, argv);
	if (ret)
		return ret;

	return fpga_loadbitstream(dev, (void *)fpga_data, data_size, BIT_FULL);
}

#if defined(CONFIG_CMD_FPGA_LOADP)
static int do_fpga_loadp(cmd_tbl_t *cmdtp, int flag, int argc,
			 char * const argv[])
{
	size_t data_size = 0;
	long fpga_data, dev;
	int ret;

	ret = do_fpga_check_params(&dev, &fpga_data, &data_size,
				   cmdtp, argc, argv);
	if (ret)
		return ret;

	return fpga_load(dev, (void *)fpga_data, data_size, BIT_PARTIAL);
}
#endif

#if defined(CONFIG_CMD_FPGA_LOADBP)
static int do_fpga_loadbp(cmd_tbl_t *cmdtp, int flag, int argc,
			  char * const argv[])
{
	size_t data_size = 0;
	long fpga_data, dev;
	int ret;

	ret = do_fpga_check_params(&dev, &fpga_data, &data_size,
				   cmdtp, argc, argv);
	if (ret)
		return ret;

	return fpga_loadbitstream(dev, (void *)fpga_data, data_size,
				  BIT_PARTIAL);
}
#endif

#if defined(CONFIG_CMD_FPGA_LOAD_SECURE)
	case FPGA_LOADS:
		rc = fpga_loads(dev, fpga_data, data_size, &fpga_sec_info);
		break;
#endif

#if defined(CONFIG_CMD_FPGA_LOADMK)
static int do_fpga_loadmk(cmd_tbl_t *cmdtp, int flag, int argc,
			  char * const argv[])
{
	size_t data_size = 0;
	void *fpga_data = NULL;
#if defined(CONFIG_FIT)
	const char *fit_uname = NULL;
	ulong fit_addr;
#endif
	ulong dev = do_fpga_get_device(argv[0]);
	char *datastr = env_get("fpgadata");

	debug("fpga: argc %x, dev %lx, datastr %s\n", argc, dev, datastr);

	if (dev == FPGA_INVALID_DEVICE) {
		debug("fpga: Invalid fpga device\n");
		return CMD_RET_USAGE;
	}

	if (argc == 0 && !datastr) {
		debug("fpga: No datastr passed\n");
		return CMD_RET_USAGE;
	}

	if (argc == 2) {
		datastr = argv[1];
		debug("fpga: Full command with two args\n");
	} else if (argc == 1 && !datastr) {
		debug("fpga: Dev is setup - fpgadata passed\n");
		datastr = argv[0];
	}

#if defined(CONFIG_FIT)
	if (fit_parse_subimage(datastr, (ulong)fpga_data,
			       &fit_addr, &fit_uname)) {
		fpga_data = (void *)fit_addr;
		debug("*  fpga: subimage '%s' from FIT image ",
		      fit_uname);
		debug("at 0x%08lx\n", fit_addr);
	} else
#endif
	{
		fpga_data = (void *)simple_strtoul(datastr, NULL, 16);
		debug("*  fpga: cmdline image address = 0x%08lx\n",
		      (ulong)fpga_data);
	}
	debug("%s: fpga_data = 0x%lx\n", __func__, (ulong)fpga_data);
	if (!fpga_data) {
		puts("Zero fpga_data address\n");
		return CMD_RET_USAGE;
	}

	switch (genimg_get_format(fpga_data)) {
#if defined(CONFIG_IMAGE_FORMAT_LEGACY)
	case IMAGE_FORMAT_LEGACY:
	{
		image_header_t *hdr = (image_header_t *)fpga_data;
		ulong data;
		u8 comp;

		comp = image_get_comp(hdr);
		if (comp == IH_COMP_GZIP) {
#if defined(CONFIG_GZIP)
			ulong image_buf = image_get_data(hdr);
			ulong image_size = ~0UL;

			data = image_get_load(hdr);

			if (gunzip((void *)data, ~0UL, (void *)image_buf,
				   &image_size) != 0) {
				puts("GUNZIP: error\n");
				return CMD_RET_FAILURE;
			}
			data_size = image_size;
#else
			puts("Gunzip image is not supported\n");
			return 1;
#endif
		} else {
			data = (ulong)image_get_data(hdr);
			data_size = image_get_data_size(hdr);
		}
		return fpga_load(dev, (void *)data, data_size,
				  BIT_FULL);
	}
#endif
#if defined(CONFIG_FIT)
	case IMAGE_FORMAT_FIT:
	{
		const void *fit_hdr = (const void *)fpga_data;
		int noffset;
		const void *fit_data;

		if (!fit_uname) {
			puts("No FIT subimage unit name\n");
			return CMD_RET_FAILURE;
		}

		if (!fit_check_format(fit_hdr)) {
			puts("Bad FIT image format\n");
			return CMD_RET_FAILURE;
		}

		/* get fpga component image node offset */
		noffset = fit_image_get_node(fit_hdr, fit_uname);
		if (noffset < 0) {
			printf("Can't find '%s' FIT subimage\n", fit_uname);
			return CMD_RET_FAILURE;
		}

		/* verify integrity */
		if (!fit_image_verify(fit_hdr, noffset)) {
			puts("Bad Data Hash\n");
			return CMD_RET_FAILURE;
		}

		/* get fpga subimage data address and length */
		if (fit_image_get_data(fit_hdr, noffset, &fit_data,
				       &data_size)) {
			puts("Fpga subimage data not found\n");
			return CMD_RET_FAILURE;
		}

		return fpga_load(dev, fit_data, data_size, BIT_FULL);
	}
#endif
	default:
		puts("** Unknown image type\n");
		return CMD_RET_FAILURE;
	}
}
#endif

static cmd_tbl_t fpga_commands[] = {
	U_BOOT_CMD_MKENT(info, 1, 1, do_fpga_info, "", ""),
	U_BOOT_CMD_MKENT(dump, 3, 1, do_fpga_dump, "", ""),
	U_BOOT_CMD_MKENT(load, 3, 1, do_fpga_load, "", ""),
	U_BOOT_CMD_MKENT(loadb, 3, 1, do_fpga_loadb, "", ""),
#if defined(CONFIG_CMD_FPGA_LOADP)
	U_BOOT_CMD_MKENT(loadp, 3, 1, do_fpga_loadp, "", ""),
#endif
#if defined(CONFIG_CMD_FPGA_LOADBP)
	U_BOOT_CMD_MKENT(loadbp, 3, 1, do_fpga_loadbp, "", ""),
#endif
#if defined(CONFIG_CMD_FPGA_LOADFS)
	U_BOOT_CMD_MKENT(loadfs, 7, 1, do_fpga_loadfs, "", ""),
#endif
#if defined(CONFIG_CMD_FPGA_LOADMK)
	U_BOOT_CMD_MKENT(loadmk, 2, 1, do_fpga_loadmk, "", ""),
#endif
#if defined(CONFIG_CMD_FPGA_LOAD_SECURE)
	U_BOOT_CMD_MKENT(loads, 6, 1, do_fpga_loads, "", ""),
#endif
<<<<<<< HEAD
	else if (!strcmp("dump", opstr))
		op = FPGA_DUMP;
#if defined(CONFIG_CMD_FPGA_LOAD_SECURE)
	else if (!strcmp("loads", opstr))
		op = FPGA_LOADS;
#endif
=======
};
>>>>>>> 0157013f

static int do_fpga_wrapper(cmd_tbl_t *cmdtp, int flag, int argc,
			   char *const argv[])
{
	cmd_tbl_t *fpga_cmd;
	int ret;

	if (argc < 2)
		return CMD_RET_USAGE;

	fpga_cmd = find_cmd_tbl(argv[1], fpga_commands,
				ARRAY_SIZE(fpga_commands));
	if (!fpga_cmd) {
		debug("fpga: non existing command\n");
		return CMD_RET_USAGE;
	}

	argc -= 2;
	argv += 2;

	if (argc > fpga_cmd->maxargs) {
		debug("fpga: more parameters passed\n");
		return CMD_RET_USAGE;
	}

	ret = fpga_cmd->cmd(fpga_cmd, flag, argc, argv);

	return cmd_process_error(fpga_cmd, ret);
}

#if defined(CONFIG_CMD_FPGA_LOADFS) || defined(CONFIG_CMD_FPGA_LOAD_SECURE)
U_BOOT_CMD(fpga, 9, 1, do_fpga_wrapper,
#else
<<<<<<< HEAD
U_BOOT_CMD(fpga, 8, 1, do_fpga,
=======
U_BOOT_CMD(fpga, 6, 1, do_fpga_wrapper,
>>>>>>> 0157013f
#endif
	   "loadable FPGA image support",
	   "[operation type] [device number] [image address] [image size]\n"
	   "fpga operations:\n"
	   "  dump\t[dev] [address] [size]\tLoad device to memory buffer\n"
	   "  info\t[dev]\t\t\tlist known device information\n"
	   "  load\t[dev] [address] [size]\tLoad device from memory buffer\n"
#if defined(CONFIG_CMD_FPGA_LOADP)
	   "  loadp\t[dev] [address] [size]\t"
	   "Load device from memory buffer with partial bitstream\n"
#endif
	   "  loadb\t[dev] [address] [size]\t"
	   "Load device from bitstream buffer (Xilinx only)\n"
#if defined(CONFIG_CMD_FPGA_LOADBP)
	   "  loadbp\t[dev] [address] [size]\t"
	   "Load device from bitstream buffer with partial bitstream"
	   "(Xilinx only)\n"
#endif
#if defined(CONFIG_CMD_FPGA_LOADFS)
	   "Load device from filesystem (FAT by default) (Xilinx only)\n"
	   "  loadfs [dev] [address] [image size] [blocksize] <interface>\n"
	   "        [<dev[:part]>] <filename>\n"
#endif
#if defined(CONFIG_CMD_FPGA_LOADMK)
	   "  loadmk [dev] [address]\tLoad device generated with mkimage"
#if defined(CONFIG_FIT)
	   "\n"
	   "\tFor loadmk operating on FIT format uImage address must include\n"
	   "\tsubimage unit name in the form of addr:<subimg_uname>"
#endif
#endif
#if defined(CONFIG_CMD_FPGA_LOAD_SECURE)
	   "Load encrypted bitstream (Xilinx only)\n"
	   "  loads [dev] [address] [size] [auth-OCM-0/DDR-1/noauth-2]\n"
	   "        [enc-devkey(0)/userkey(1)/nenc(2) [Userkey address]\n"
	   "Loads the secure bistreams(authenticated/encrypted/both\n"
<<<<<<< HEAD
	   "encrypted and encrypted) of [size] from [address].\n"
=======
	   "authenticated and encrypted) of [size] from [address].\n"
>>>>>>> 0157013f
	   "The auth-OCM/DDR flag specifies to perform authentication\n"
	   "in OCM or in DDR. 0 for OCM, 1 for DDR, 2 for no authentication.\n"
	   "The enc flag specifies which key to be used for decryption\n"
	   "0-device key, 1-user key, 2-no encryption.\n"
	   "The optional Userkey address specifies from which address key\n"
	   "has to be used for decryption if user key is selected.\n"
	   "NOTE: the sceure bitstream has to be created using xilinx\n"
	   "bootgen tool only.\n"
#endif
);<|MERGE_RESOLUTION|>--- conflicted
+++ resolved
@@ -13,97 +13,17 @@
 #include <fs.h>
 #include <malloc.h>
 
-<<<<<<< HEAD
-/* Local functions */
-static int fpga_get_op(char *opstr);
-
-/* Local defines */
-enum {
-	FPGA_NONE = -1,
-	FPGA_INFO,
-	FPGA_LOAD,
-	FPGA_LOADB,
-	FPGA_DUMP,
-	FPGA_LOADMK,
-	FPGA_LOADP,
-	FPGA_LOADBP,
-	FPGA_LOADFS,
-	FPGA_LOADS,
-};
-
-/* ------------------------------------------------------------------------- */
-/* command form:
- *   fpga <op> <device number> <data addr> <datasize>
- * where op is 'load', 'dump', or 'info'
- * If there is no device number field, the fpga environment variable is used.
- * If there is no data addr field, the fpgadata environment variable is used.
- * The info command requires no data address field.
- */
-int do_fpga(cmd_tbl_t *cmdtp, int flag, int argc, char *const argv[])
-=======
 static long do_fpga_get_device(char *arg)
->>>>>>> 0157013f
 {
 	long dev = FPGA_INVALID_DEVICE;
 	char *devstr = env_get("fpga");
-<<<<<<< HEAD
-	char *datastr = env_get("fpgadata");
-	int rc = FPGA_FAIL;
-	int wrong_parms = 0;
-#if defined(CONFIG_FIT)
-	const char *fit_uname = NULL;
-	ulong fit_addr;
-#endif
-#if defined(CONFIG_CMD_FPGA_LOADFS)
-	fpga_fs_info fpga_fsinfo;
-	fpga_fsinfo.fstype = FS_TYPE_ANY;
-#endif
-#if defined(CONFIG_CMD_FPGA_LOAD_SECURE)
-	fpga_secure_info fpga_sec_info;
-	memset(&fpga_sec_info, 0, sizeof(fpga_sec_info));
-#endif
-=======
->>>>>>> 0157013f
 
 	if (devstr)
 		/* Should be strtol to handle -1 cases */
 		dev = simple_strtol(devstr, NULL, 16);
 
-<<<<<<< HEAD
-	switch (argc) {
-#if defined(CONFIG_CMD_FPGA_LOADFS)
-	case 9:
-		fpga_fsinfo.blocksize = (unsigned int)
-					     simple_strtoul(argv[5], NULL, 16);
-		fpga_fsinfo.interface = argv[6];
-		fpga_fsinfo.dev_part = argv[7];
-		fpga_fsinfo.filename = argv[8];
-#endif
-#if defined(CONFIG_CMD_FPGA_LOAD_SECURE)
-	case 8:
-		fpga_sec_info.userkey_addr = (u8 *)(uintptr_t)
-					     simple_strtoull(argv[7], NULL, 16);
-	case 7:
-		fpga_sec_info.encflag = (u8)simple_strtoul(argv[6], NULL, 16);
-		if (((fpga_sec_info.encflag == FPGA_ENC_USR_KEY) &&
-		     !fpga_sec_info.userkey_addr) ||
-		    (fpga_sec_info.encflag > FPGA_NO_ENC)) {
-			op = FPGA_NONE;
-			break;
-		}
-	case 6:
-		fpga_sec_info.authflag = (u8)simple_strtoul(argv[5], NULL, 16);
-		if (fpga_sec_info.authflag > FPGA_NO_AUTH) {
-			op = FPGA_NONE;
-			break;
-		}
-#endif
-	case 5:		/* fpga <op> <dev> <data> <datasize> */
-		data_size = simple_strtoul(argv[4], NULL, 16);
-=======
 	if (dev == FPGA_INVALID_DEVICE && arg)
 		dev = simple_strtol(arg, NULL, 16);
->>>>>>> 0157013f
 
 	debug("%s: device = %ld\n", __func__, dev);
 
@@ -139,41 +59,6 @@
 	}
 	*data_size = local_data_size;
 
-<<<<<<< HEAD
-	switch (op) {
-	case FPGA_NONE:
-	case FPGA_INFO:
-		break;
-#if defined(CONFIG_CMD_FPGA_LOADFS)
-	case FPGA_LOADFS:
-		/* Blocksize can be zero */
-		if (!fpga_fsinfo.interface || !fpga_fsinfo.dev_part ||
-		    !fpga_fsinfo.filename)
-			wrong_parms = 1;
-#endif
-#if defined(CONFIG_CMD_FPGA_LOAD_SECURE)
-	case FPGA_LOADS:
-		if (fpga_sec_info.authflag == FPGA_NO_AUTH &&
-		    fpga_sec_info.encflag == FPGA_NO_ENC) {
-			wrong_parms = 1;
-			break;
-		}
-#endif
-	case FPGA_LOAD:
-	case FPGA_LOADP:
-	case FPGA_LOADB:
-	case FPGA_LOADBP:
-	case FPGA_DUMP:
-		if (!fpga_data || !data_size)
-			wrong_parms = 1;
-		break;
-#if defined(CONFIG_CMD_FPGA_LOADMK)
-	case FPGA_LOADMK:
-		if (!fpga_data)
-			wrong_parms = 1;
-		break;
-#endif
-=======
 	return 0;
 }
 
@@ -190,7 +75,6 @@
 	if (argc < 5) {
 		debug("fpga: incorrect parameters passed\n");
 		return CMD_RET_USAGE;
->>>>>>> 0157013f
 	}
 
 	if (argc == 6)
@@ -342,12 +226,6 @@
 }
 #endif
 
-#if defined(CONFIG_CMD_FPGA_LOAD_SECURE)
-	case FPGA_LOADS:
-		rc = fpga_loads(dev, fpga_data, data_size, &fpga_sec_info);
-		break;
-#endif
-
 #if defined(CONFIG_CMD_FPGA_LOADMK)
 static int do_fpga_loadmk(cmd_tbl_t *cmdtp, int flag, int argc,
 			  char * const argv[])
@@ -502,16 +380,7 @@
 #if defined(CONFIG_CMD_FPGA_LOAD_SECURE)
 	U_BOOT_CMD_MKENT(loads, 6, 1, do_fpga_loads, "", ""),
 #endif
-<<<<<<< HEAD
-	else if (!strcmp("dump", opstr))
-		op = FPGA_DUMP;
-#if defined(CONFIG_CMD_FPGA_LOAD_SECURE)
-	else if (!strcmp("loads", opstr))
-		op = FPGA_LOADS;
-#endif
-=======
 };
->>>>>>> 0157013f
 
 static int do_fpga_wrapper(cmd_tbl_t *cmdtp, int flag, int argc,
 			   char *const argv[])
@@ -545,11 +414,7 @@
 #if defined(CONFIG_CMD_FPGA_LOADFS) || defined(CONFIG_CMD_FPGA_LOAD_SECURE)
 U_BOOT_CMD(fpga, 9, 1, do_fpga_wrapper,
 #else
-<<<<<<< HEAD
-U_BOOT_CMD(fpga, 8, 1, do_fpga,
-=======
 U_BOOT_CMD(fpga, 6, 1, do_fpga_wrapper,
->>>>>>> 0157013f
 #endif
 	   "loadable FPGA image support",
 	   "[operation type] [device number] [image address] [image size]\n"
@@ -586,11 +451,7 @@
 	   "  loads [dev] [address] [size] [auth-OCM-0/DDR-1/noauth-2]\n"
 	   "        [enc-devkey(0)/userkey(1)/nenc(2) [Userkey address]\n"
 	   "Loads the secure bistreams(authenticated/encrypted/both\n"
-<<<<<<< HEAD
-	   "encrypted and encrypted) of [size] from [address].\n"
-=======
 	   "authenticated and encrypted) of [size] from [address].\n"
->>>>>>> 0157013f
 	   "The auth-OCM/DDR flag specifies to perform authentication\n"
 	   "in OCM or in DDR. 0 for OCM, 1 for DDR, 2 for no authentication.\n"
 	   "The enc flag specifies which key to be used for decryption\n"
